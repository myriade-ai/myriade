import json
import sys
import threading
from abc import ABC, abstractmethod
from urllib.parse import quote_plus

import sqlalchemy
import sqlglot
from sqlalchemy import text

from back.privacy import encrypt_rows
from back.rewrite_sql import rewrite_sql

MAX_SIZE = 2 * 1024 * 1024  # 2MB in bytes


class SizeLimitError(Exception):
    pass


class UnsafeQueryError(Exception):
    pass


class WriteOperationError(Exception):
    """Raised when a write operation is detected and requires user confirmation."""

    def __init__(self, message: str, operation_type: str, query: str):
        super().__init__(message)
        self.operation_type = operation_type
        self.query = query


class ConnectionError(Exception):
    """Wrap driver-specific connection errors with a clean message."""

    def __init__(self, original: Exception, *, message: str | None = None):
        self.original = original  # keep a reference if you ever need it
        super().__init__(message or str(original))


def sizeof(obj):
    # This function returns the size of an object in bytes
    return sys.getsizeof(obj)


def detect_write_operations(sql: str) -> tuple[bool, str | None]:
    """
    Detect if SQL contains write operations using SQLGlot.

    Args:
        sql: The SQL query to analyze

    Returns:
        Tuple of (is_write_operation, operation_type)
        operation_type can be: CREATE, DROP, INSERT, UPDATE, DELETE, ALTER, etc.
    """
    try:
        # Parse the SQL statement
        parsed = sqlglot.parse_one(sql, error_level=None)
        if parsed is None:
            return False, None

        # Check for write operations
        write_operations = {
            "Create": "CREATE",
            "Drop": "DROP",
            "Insert": "INSERT",
            "Update": "UPDATE",
            "Delete": "DELETE",
            "Alter": "ALTER",
            "Truncate": "TRUNCATE",
            "Merge": "MERGE",
            "Replace": "REPLACE",
            "Load": "LOAD",
        }

        operation_type = type(parsed).__name__
        if operation_type in write_operations:
            return True, write_operations[operation_type]

        return False, None

    except Exception:
        # If parsing fails, err on the side of caution and assume it's a write operation
        # Check for common write keywords as fallback
        sql_upper = sql.upper().strip()
        write_keywords = [
            "CREATE",
            "DROP",
            "INSERT",
            "UPDATE",
            "DELETE",
            "ALTER",
            "TRUNCATE",
            "MERGE",
            "REPLACE",
        ]

        for keyword in write_keywords:
            if sql_upper.startswith(keyword):
                return True, keyword

        return False, None


class DataWarehouseRegistry:
    _engines = {}
    _clients = {}
    _snowflake_connections = {}
    _lock = threading.Lock()

    @classmethod
    def get_sqlalchemy_engine(cls, uri, **kwargs):
        if uri.startswith("postgresql"):
            return cls.get_postgres_engine(uri, **kwargs)
        else:
            return sqlalchemy.create_engine(uri, **kwargs)

    @classmethod
    def get_postgres_engine(cls, uri, **kwargs):
        with cls._lock:
            key = hash(uri)
            if key not in cls._engines:
                cls._engines[key] = sqlalchemy.create_engine(
                    uri,
                    pool_size=10,
                    max_overflow=20,
                    pool_timeout=30,
                    pool_recycle=3600,
                    pool_pre_ping=True,
                    **kwargs,
                )
            return cls._engines[key]

    @classmethod
    def get_bigquery_client(cls, project_id, service_account_json):
        try:
            from google.cloud import bigquery
            from google.oauth2 import service_account
        except ImportError as err:
            raise ImportError(
                "google-cloud-bigquery package is required for BigQuery support"
            ) from err

        with cls._lock:
            key = hash((project_id, str(service_account_json)))
            if key not in cls._clients:
                if service_account_json:
                    from google.oauth2 import service_account

                    credentials = service_account.Credentials.from_service_account_info(
                        service_account_json
                    )
                    cls._clients[key] = bigquery.Client(
                        project=project_id, credentials=credentials
                    )
                else:
                    cls._clients[key] = bigquery.Client(project=project_id)
            return cls._clients[key]

    @classmethod
    def get_snowflake_connection(cls, connection_params):
        with cls._lock:
            key = hash(tuple(sorted(connection_params.items())))
            if key not in cls._snowflake_connections:
                import snowflake.connector

                try:
                    cls._snowflake_connections[key] = snowflake.connector.connect(
                        **connection_params
                    )
                except snowflake.connector.errors.OperationalError as e:
                    raise ConnectionError(e, message=str(e)) from e
                except snowflake.connector.errors.DatabaseError as e:
                    raise ConnectionError(e, message=str(e)) from e
            return cls._snowflake_connections[key]

    @classmethod
    def close_all_snowflake(cls):
        with cls._lock:
            for conn in cls._snowflake_connections.values():
                try:
                    conn.close()
                except Exception:
                    pass
            cls._snowflake_connections.clear()


class AbstractDatabase(ABC):
    write_mode = "confirmation"  # "read-only", "confirmation", "skip-confirmation"
    tables_metadata: list[dict] | None = None

    @abstractmethod
    def __init__(self):
        pass

    @property
    @abstractmethod
    def dialect(self) -> str:
        pass

    @abstractmethod
    def load_metadata(self) -> list[dict]:
        pass

    @abstractmethod
    def _query_unprotected(self, query) -> list[dict]:
        pass

    def get_sample_data(
        self, table_name: str, schema_name: str, limit: int = 10
    ) -> dict | None:
        """
        Get sample data from a table
        Args:
            table_name: Name of the table to sample
            schema_name: Schema containing the table
            limit: Number of sample rows to retrieve (max: 20)
        """
        if not schema_name or not table_name:
            return {
<<<<<<< HEAD
                "error": (
                    "Cannot sample data: missing schema or table information"
                )
=======
                "error": ("Cannot sample data: missing schema or table information")
>>>>>>> 6f458e03
            }

        safe_limit = min(limit, 20)

        try:
            # Build the sample query
<<<<<<< HEAD
            sample_query = f'''
=======
            sample_query = f"""
>>>>>>> 6f458e03
            SELECT *
            FROM "{schema_name}"."{table_name}"
            ORDER BY RANDOM()
            LIMIT {safe_limit}
<<<<<<< HEAD
            '''
=======
            """
>>>>>>> 6f458e03

            # Execute the query using the database's unprotected method
            rows = self._query_unprotected(sample_query.strip())

            # Convert rows to list of dictionaries for better YAML output
            columns = list(rows[0].keys()) if rows else []
            sample_data = [dict(row) for row in rows[:safe_limit]]

            sample_result = {
                "sample_query": sample_query.strip(),
                "sample_size": len(sample_data),
                "columns": columns,
                "data": sample_data,
                "note": f"Sample shows first {safe_limit} rows from table",
            }

            return sample_result

        except Exception as e:
            return {
                "error": f"Failed to sample data: {str(e)}",
                "note": (
                    "Data sampling failed. This may be due to database "
                    "connectivity issues, permissions, or query syntax."
                ),
            }

    def _query_count(self, sql) -> int | None:
        count_request = f"SELECT COUNT(*) FROM ({sql.replace(';', '')}) AS foo"
        result = self._query_unprotected(count_request)
        if result and len(result) > 0 and result[0] is not None:
            return result[0].get("count")
        return None

    def query(self, sql, role="llm", skip_confirmation=False):
        """Query with full write protection based on write_mode"""
        # Check for write operations and apply protection
        if not skip_confirmation:
            is_write_operation, operation_type = detect_write_operations(sql)

            # Handle different write modes
            if self.write_mode == "read-only":
                if is_write_operation:
                    raise UnsafeQueryError(
                        f"Write operation '{operation_type}' not allowed in read-only mode"  # noqa: E501
                    )
            elif self.write_mode == "confirmation" and is_write_operation:
                raise WriteOperationError(
                    f"Write operation '{operation_type}' requires user confirmation",
                    operation_type or "UNKNOWN",
                    sql,
                )
        # For skip-confirmation mode, proceed without restrictions
        return self._query_with_privacy(sql, role)

    def _query_with_privacy(self, sql, role="llm"):
        """Handle privacy rules and execute query without write protection"""
        # If privacy mode is enabled, attempt to rewrite the SQL so that the
        # encryption happens in-database rather than post-processing.
        if self.tables_metadata:
            privacy_rules: list[dict] = []
            for tmeta in self.tables_metadata:
                table_name = tmeta.get("name")
                if not table_name:
                    continue
                for cmeta in tmeta.get("columns", []):
                    priv = cmeta.get("privacy", {})
                    setting = priv.get(role)
                    if setting and setting not in ("Visible", "Default"):
                        # Mark for in-sql encryption
                        privacy_rules.append(
                            {
                                "table": table_name,
                                "column": cmeta["name"],
                                "encryption_key": "Encrypted",  # NOTE: not used ?
                            }
                        )
            # Rewrite the query only if we have rules to apply
            if privacy_rules:
                sql = rewrite_sql(sql, privacy_rules)

        # Execute query without write protection
        rows = self._query_unprotected(sql)

        # Size check and count estimation
        # Ensure rows is not empty before trying to sum sizes if sum can handle
        # empty list, otherwise check
        # Check if close to limit after initial fetch
        current_data_size = sum([sizeof(r) for r in rows]) if rows else 0
        if current_data_size > MAX_SIZE * 0.9:
            try:
                count = self._query_count(sql)
            except Exception:
                # TODO: should throw error
                # Or some indicator of error / partial data
                count = None
        else:
            count = len(rows)

        if self.tables_metadata and rows:
            rows = encrypt_rows(rows)

        return rows, count

    def test_connection(self):
        # Test connection by running a query
        self.query("SELECT 1;")


class SQLDatabase(AbstractDatabase):
    def __init__(self, uri, **kwargs):
        try:
            self.engine = DataWarehouseRegistry.get_sqlalchemy_engine(uri, **kwargs)
            self.inspector = sqlalchemy.inspect(self.engine)
            self.metadata = []
        except sqlalchemy.exc.OperationalError as e:
            raise ConnectionError(e, message=str(e.orig)) from e

    def dispose(self):
        # On destruct, close the engine
        self.engine.dispose()

    @property
    def dialect(self):
        # "postgresql", "mysql", "sqlite", "mssql", "motherduck"
        return self.engine.name

    def load_metadata(self):
        for schema in self.inspector.get_schema_names():
            if schema == "information_schema":
                continue
            for table in self.inspector.get_table_names(schema=schema):
                columns = []
                for column in self.inspector.get_columns(table, schema):
                    columns.append(
                        {
                            "name": column["name"],
                            "type": str(column["type"]),
                            "nullable": column["nullable"],
                            "description": column.get("comment"),
                        }
                    )

                self.metadata.append(
                    {
                        "name": table,
                        "description": None,  # TODO
                        "schema": schema,
                        "is_view": False,
                        "columns": columns,
                    }
                )

            # TODO add support for views
        return self.metadata

    def _query_unprotected(self, query) -> list[dict]:
        """
        Run a query against the database without write protection
        Limit the result to MAX_SIZE (approx. 2MB)
        """
        with self.engine.connect() as connection:
            result = connection.execute(text(query))

            rows: list[dict] = []
            total_size: int = 0

            # Check if the result supports iteration (has rows)
            try:
                # For write operations, result.returns_rows will be False
                if hasattr(result, "returns_rows") and not result.returns_rows:
                    # This is a write operation - commit the transaction
                    connection.commit()

                    return rows

                for row_mapping in result:  # Iterate over SQLAlchemy Row objects
                    row_dict = dict(row_mapping._mapping)  # Convert to dict
                    row_size = sizeof(row_dict)

                    if total_size + row_size > MAX_SIZE:
                        # Return partial data
                        return rows

                    rows.append(row_dict)
                    total_size += row_size

            except Exception as iter_error:
                # Handle the case where result doesn't support iteration
                error_msg = str(iter_error).lower()
                if (
                    "does not return rows" in error_msg
                    or "closed automatically" in error_msg
                ):
                    # This is a successful write operation
                    # For non-read-only mode, explicitly commit the connection
                    connection.commit()
                    return rows
                # Re-raise other iteration errors
                raise iter_error

            return rows

    def get_sample_data(
        self, table_name: str, schema_name: str, limit: int = 10
    ) -> dict | None:
        """SQL database implementation using RAND() for MySQL, RANDOM() for others"""
        if not schema_name or not table_name:
            return {
<<<<<<< HEAD
                "error": (
                    "Cannot sample data: missing schema or table information"
                )
=======
                "error": ("Cannot sample data: missing schema or table information")
>>>>>>> 6f458e03
            }

        safe_limit = min(limit, 20)

        try:
            # Use appropriate random function based on dialect
            if self.dialect == "mysql":
                # MySQL uses RAND()
                sample_query = f"""
                SELECT *
                FROM `{schema_name}`.`{table_name}`
                ORDER BY RAND()
                LIMIT {safe_limit}
                """
            else:
                # PostgreSQL, SQLite, and others use RANDOM()
<<<<<<< HEAD
                sample_query = f'''
=======
                sample_query = f"""
>>>>>>> 6f458e03
                SELECT *
                FROM "{schema_name}"."{table_name}"
                ORDER BY RANDOM()
                LIMIT {safe_limit}
<<<<<<< HEAD
                '''
=======
                """
>>>>>>> 6f458e03

            # Execute the query using the database's unprotected method
            rows = self._query_unprotected(sample_query.strip())

            # Convert rows to list of dictionaries for better YAML output
            columns = list(rows[0].keys()) if rows else []
            sample_data = [dict(row) for row in rows[:safe_limit]]

            sample_result = {
                "sample_query": sample_query.strip(),
                "sample_size": len(sample_data),
                "columns": columns,
                "data": sample_data,
                "note": f"Sample shows first {safe_limit} rows from table",
            }

            return sample_result

        except Exception as e:
            return {
                "error": f"Failed to sample data: {str(e)}",
                "note": (
                    "Data sampling failed. This may be due to database "
                    "connectivity issues, permissions, or query syntax."
                ),
            }


class PostgresDatabase(SQLDatabase):
    def __init__(self, uri):
        self.connect_args = {"connect_timeout": 10}
        super().__init__(uri, connect_args=self.connect_args)


class SnowflakeDatabase(AbstractDatabase):
    def __init__(self, **kwargs):
        self.connection = DataWarehouseRegistry.get_snowflake_connection(kwargs)
        self.metadata = []

    @property
    def dialect(self):
        return "snowflake"

    # TODO: should run the process asynchronously
    def load_metadata(self):
        query = "SHOW TABLES IN DATABASE {}".format(self.connection.database)
        tables, _ = self.query(query)
        for table in tables[:30]:  # TODO: remove this limit
            schema = table["schema_name"]
            table_name = table["name"]

            columns = []
            result, _ = self.query(f"SHOW COLUMNS IN {schema}.{table_name}")
            for column in result:
                column["data_type"] = json.loads(column["data_type"])
                columns.append(
                    {
                        "name": column["column_name"],
                        "type": column["data_type"]["type"],
                        "nullable": column["data_type"]["nullable"],
                        "comment": column["comment"],
                    }
                )

            self.metadata.append(
                {
                    "schema": schema,
                    "name": table_name,
                    "is_view": False,
                    "columns": columns,
                }
            )

        return self.metadata

    def _query_unprotected(self, query):
        """
        Run a query against Snowflake without write protection.
        Limits the result to MAX_SIZE (approx. 2MB).
        Correctly calculates data size based on sum of individual row sizes.
        """
        with self.connection.cursor() as cursor:
            try:
                cursor.execute(query)

                column_names = [desc[0] for desc in cursor.description]
                rows_list: list[dict] = []
                total_size: int = 0

                while True:
                    fetched_batch_tuples = cursor.fetchmany(1000)
                    if not fetched_batch_tuples:
                        break  # No more rows to fetch

                    for item_tuple in fetched_batch_tuples:
                        row_dict = dict(zip(column_names, item_tuple))
                        row_size = sizeof(row_dict)

                        if total_size + row_size > MAX_SIZE:
                            # Return partial data
                            return rows_list

                        rows_list.append(row_dict)
                        total_size += row_size

                    if len(fetched_batch_tuples) < 1000:
                        break  # Last batch fetched

                return rows_list
            except Exception as e:
                raise e


class BigQueryDatabase(AbstractDatabase):
    def __init__(self, **kwargs):
        self.project_id = kwargs.get("project_id")
        if not self.project_id:
            raise ValueError("project_id is required for BigQuery")

        service_account_json = kwargs.get("service_account_json")
        self.client = DataWarehouseRegistry.get_bigquery_client(
            self.project_id, service_account_json
        )
        self.metadata = []

    @property
    def dialect(self):
        return "bigquery"

    def load_metadata(self):
        """Load metadata for all datasets and tables in the project"""
        datasets = list(self.client.list_datasets())

        for dataset in datasets:
            dataset_id = dataset.dataset_id
            dataset_ref = self.client.dataset(dataset_id)

            # Get tables in this dataset
            tables = list(self.client.list_tables(dataset_ref))

            for table_ref in tables:
                table = self.client.get_table(table_ref)

                columns = []
                for field in table.schema:
                    columns.append(
                        {
                            "name": field.name,
                            "type": field.field_type,
                            "nullable": field.mode != "REQUIRED",
                            "description": field.description,
                        }
                    )

                self.metadata.append(
                    {
                        "name": table.table_id,
                        "description": table.description,
                        "schema": dataset_id,
                        "is_view": table.table_type == "VIEW",
                        "columns": columns,
                    }
                )

        return self.metadata

    def _query_unprotected(self, query):
        """
        Run a query against BigQuery without write protection.
        Limits the result to MAX_SIZE (approx. 2MB).
        """
        from google.cloud import bigquery

        job_config = bigquery.QueryJobConfig()

        # Execute the query
        query_job = self.client.query(query, job_config=job_config)

        rows_list: list[dict] = []
        total_size: int = 0

        # Iterate through results in batches
        for row in query_job:
            row_dict = dict(row)
            row_size = sizeof(row_dict)

            if total_size + row_size > MAX_SIZE:
                # Return partial data when size limit is reached
                return rows_list

            rows_list.append(row_dict)
            total_size += row_size

        return rows_list

    def get_sample_data(
        self, table_name: str, schema_name: str, limit: int = 10
    ) -> dict | None:
        """BigQuery-specific implementation using RAND() instead of RANDOM()"""
        if not schema_name or not table_name:
            return {
<<<<<<< HEAD
                "error": (
                    "Cannot sample data: missing schema or table information"
                )
=======
                "error": ("Cannot sample data: missing schema or table information")
>>>>>>> 6f458e03
            }

        safe_limit = min(limit, 20)

        try:
            # BigQuery uses backticks and RAND() instead of RANDOM()
            sample_query = f"""
            SELECT *
            FROM `{schema_name}.{table_name}`
            ORDER BY RAND()
            LIMIT {safe_limit}
            """

            # Execute the query using the database's unprotected method
            rows = self._query_unprotected(sample_query.strip())

            # Convert rows to list of dictionaries for better YAML output
            columns = list(rows[0].keys()) if rows else []
            sample_data = [dict(row) for row in rows[:safe_limit]]

            sample_result = {
                "sample_query": sample_query.strip(),
                "sample_size": len(sample_data),
                "columns": columns,
                "data": sample_data,
                "note": f"Sample shows first {safe_limit} rows from table",
            }

            return sample_result

        except Exception as e:
            return {
                "error": f"Failed to sample data: {str(e)}",
                "note": (
                    "Data sampling failed. This may be due to database "
                    "connectivity issues, permissions, or query syntax."
                ),
            }


class MotherDuckDatabase(AbstractDatabase):
    def __init__(self, **kwargs):
        self.token = kwargs.get("token")
        if not self.token:
            raise ValueError("token is required for MotherDuck")

        self.database_name = kwargs.get("database", "my_db")

        try:
            import duckdb
        except ImportError as err:
            raise ImportError("duckdb is required for MotherDuck support") from err

        # Build connection string
        connection_string = f"md:{self.database_name}?motherduck_token={self.token}"

        try:
            self.connection = duckdb.connect(connection_string)
            self.metadata = []
        except duckdb.Error as e:
            raise ConnectionError(e, message=str(e)) from e

    @property
    def dialect(self):
        return "motherduck"

    def load_metadata(self):
        """Load metadata from MotherDuck database"""
        # Use DuckDB information schema queries
        schemas_query = (
            "SELECT schema_name FROM information_schema.schemata "
            "WHERE schema_name NOT IN ('information_schema', 'main')"
        )
        schemas, _ = self.query(schemas_query)

        if not schemas:
            return []

        for schema_row in schemas:
            schema_name = schema_row["schema_name"]

            # Get tables for each schema
            tables_query = f"""
                SELECT table_name, table_type
                FROM information_schema.tables
                WHERE table_schema = '{schema_name}'
            """
            tables, _ = self.query(tables_query)

            if not tables:
                continue

            for table_row in tables:
                table_name = table_row["table_name"]
                is_view = table_row["table_type"] == "VIEW"

                # Get columns for each table
                columns_query = f"""
                    SELECT column_name, data_type, is_nullable
                    FROM information_schema.columns
                    WHERE table_schema = '{schema_name}' AND table_name = '{table_name}'
                    ORDER BY ordinal_position
                """
                columns, _ = self.query(columns_query)

                formatted_columns = []
                if not columns:
                    continue
                for col in columns:
                    formatted_columns.append(
                        {
                            "name": col["column_name"],
                            "type": col["data_type"],
                            "nullable": col["is_nullable"] == "YES",
                            "description": None,
                        }
                    )

                self.metadata.append(
                    {
                        "name": table_name,
                        "schema": schema_name,
                        "is_view": is_view,
                        "columns": formatted_columns,
                        "description": None,
                    }
                )

        return self.metadata

    def _query_unprotected(self, query):
        """Execute query and return results with size management"""

        cursor = None
        try:
            # Use a cursor and fetch in batches to avoid loading all rows into memory
            cursor = self.connection.cursor()
            cursor.execute(query)

            rows_list = []
            total_size = 0

            # Build column names once and handle case where description is None
            if cursor.description:
                column_names = [desc[0] for desc in cursor.description]
            else:
                # No description means no selectable columns (e.g., DDL/empty result)
                # -> return empty list
                return rows_list

            batch_size = 1000
            while True:
                try:
                    batch = cursor.fetchmany(batch_size)
                except Exception:
                    # Fallback: if fetchmany is not supported, consume all remaining rows  # noqa: E501
                    batch = cursor.fetchall()

                if not batch:
                    break

                for row in batch:
                    # Convert row to dict using column names
                    row_dict = dict(zip(column_names, row))
                    row_size = sizeof(row_dict)

                    if total_size + row_size > MAX_SIZE:
                        # Return partial data when size limit is reached
                        return rows_list

                    rows_list.append(row_dict)
                    total_size += row_size

                if len(batch) < batch_size:
                    break

            return rows_list
        except Exception as e:
            raise e
        finally:
            # Ensure cursor is closed if supported
            try:
                if cursor is not None:
                    cursor.close()
            except Exception:
                pass


class DataWarehouseFactory:
    @staticmethod
    def create(dtype, **kwargs):
        if dtype == "snowflake":
            return SnowflakeDatabase(**kwargs)
        elif dtype == "postgres":
            user = kwargs.get("user")
            password = kwargs.get("password", "")
            host = kwargs.get("host")
            port = kwargs.get("port", "5432")
            # URL-encode username and password to handle special characters
            encoded_user = quote_plus(user) if user else ""
            encoded_password = quote_plus(password) if password else ""
            uri = f"postgresql://{encoded_user}:{encoded_password}@{host}:{port}/{kwargs['database']}"
            if "options" in kwargs:
                options_str = "&".join(
                    [f"--{k}={v}" for k, v in kwargs["options"].items()]
                )
                uri += f"?options={options_str}"
            return PostgresDatabase(uri)
        elif dtype == "mysql":
            user = kwargs.get("user")
            password = kwargs.get("password", "")
            host = kwargs.get("host")
            # URL-encode username and password to handle special characters
            encoded_user = quote_plus(user) if user else ""
            encoded_password = quote_plus(password) if password else ""
            uri = f"mysql+pymysql://{encoded_user}:{encoded_password}@{host}/{kwargs['database']}"
            if "options" in kwargs:
                options_str = "&".join(
                    [f"{k}={v}" for k, v in kwargs["options"].items()]
                )
                uri += f"?{options_str}"
            return SQLDatabase(uri)
        elif dtype == "bigquery":
            return BigQueryDatabase(**kwargs)
        elif dtype == "sqlite":
            return SQLDatabase("sqlite:///" + kwargs["filename"])
        elif dtype == "motherduck":
            return MotherDuckDatabase(**kwargs)
        else:
            raise ValueError(f"Unknown database type: {dtype}")<|MERGE_RESOLUTION|>--- conflicted
+++ resolved
@@ -220,33 +220,19 @@
         """
         if not schema_name or not table_name:
             return {
-<<<<<<< HEAD
-                "error": (
-                    "Cannot sample data: missing schema or table information"
-                )
-=======
                 "error": ("Cannot sample data: missing schema or table information")
->>>>>>> 6f458e03
             }
 
         safe_limit = min(limit, 20)
 
         try:
             # Build the sample query
-<<<<<<< HEAD
-            sample_query = f'''
-=======
             sample_query = f"""
->>>>>>> 6f458e03
             SELECT *
             FROM "{schema_name}"."{table_name}"
             ORDER BY RANDOM()
             LIMIT {safe_limit}
-<<<<<<< HEAD
-            '''
-=======
             """
->>>>>>> 6f458e03
 
             # Execute the query using the database's unprotected method
             rows = self._query_unprotected(sample_query.strip())
@@ -456,13 +442,7 @@
         """SQL database implementation using RAND() for MySQL, RANDOM() for others"""
         if not schema_name or not table_name:
             return {
-<<<<<<< HEAD
-                "error": (
-                    "Cannot sample data: missing schema or table information"
-                )
-=======
                 "error": ("Cannot sample data: missing schema or table information")
->>>>>>> 6f458e03
             }
 
         safe_limit = min(limit, 20)
@@ -479,20 +459,12 @@
                 """
             else:
                 # PostgreSQL, SQLite, and others use RANDOM()
-<<<<<<< HEAD
-                sample_query = f'''
-=======
                 sample_query = f"""
->>>>>>> 6f458e03
                 SELECT *
                 FROM "{schema_name}"."{table_name}"
                 ORDER BY RANDOM()
                 LIMIT {safe_limit}
-<<<<<<< HEAD
-                '''
-=======
                 """
->>>>>>> 6f458e03
 
             # Execute the query using the database's unprotected method
             rows = self._query_unprotected(sample_query.strip())
@@ -694,13 +666,7 @@
         """BigQuery-specific implementation using RAND() instead of RANDOM()"""
         if not schema_name or not table_name:
             return {
-<<<<<<< HEAD
-                "error": (
-                    "Cannot sample data: missing schema or table information"
-                )
-=======
                 "error": ("Cannot sample data: missing schema or table information")
->>>>>>> 6f458e03
             }
 
         safe_limit = min(limit, 20)
