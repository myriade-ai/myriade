--- conflicted
+++ resolved
@@ -27,11 +27,11 @@
 from back.github_manager import (
     GithubIntegrationError,
     create_pull_request_for_conversation,
+    ensure_valid_access_token,
     exchange_oauth_code,
     get_github_integration,
     list_repositories,
     start_oauth_flow,
-    ensure_valid_access_token,
 )
 from back.session import get_db_session
 from back.utils import (
@@ -80,7 +80,6 @@
         raise ValueError(f"Invalid context_id: {context_id}")
 
 
-<<<<<<< HEAD
 def _github_settings_payload(integration: GithubIntegration | None) -> dict[str, Any]:
     if not integration:
         return {
@@ -122,7 +121,8 @@
     ):
         return True
     return False
-=======
+
+
 def _get_catalog_database(database_id: UUID) -> tuple[Database | None, tuple | None]:
     """Fetch a database and verify the current user has access to it."""
 
@@ -143,7 +143,6 @@
         return None, (jsonify({"error": "Access denied"}), 403)
 
     return database, None
->>>>>>> 89799f1d
 
 
 @api.route("/conversations", methods=["POST"])
@@ -267,7 +266,9 @@
         return jsonify({"error": "Cannot modify conversations you don't own"}), 403
 
     if conversation.github_pr_number:
-        return jsonify({"error": "A pull request already exists for this conversation."}), 400
+        return jsonify(
+            {"error": "A pull request already exists for this conversation."}
+        ), 400
 
     data = request.get_json(silent=True) or {}
     title = data.get("title")
@@ -286,7 +287,9 @@
         or not integration.repo_owner
         or not integration.repo_name
     ):
-        return jsonify({"error": "GitHub integration is not configured for this database"}), 400
+        return jsonify(
+            {"error": "GitHub integration is not configured for this database"}
+        ), 400
 
     try:
         create_pull_request_for_conversation(
@@ -1927,11 +1930,15 @@
         integration.repo_owner = new_owner
         integration.repo_name = new_name
         if new_owner and new_name:
-            integration.default_branch = data.get("default_branch") or integration.default_branch
+            integration.default_branch = (
+                data.get("default_branch") or integration.default_branch
+            )
         else:
             integration.default_branch = None
     elif "default_branch" in data:
-        integration.default_branch = data.get("default_branch") or integration.default_branch
+        integration.default_branch = (
+            data.get("default_branch") or integration.default_branch
+        )
 
     g.session.flush()
 
