--- conflicted
+++ resolved
@@ -9,11 +9,6 @@
 from agentlys_tools.code_editor import CodeEditor
 
 from app import socketio
-<<<<<<< HEAD
-from back.utils import get_tables_metadata_from_catalog
-=======
-from chat.dbt_utils import DBT
->>>>>>> d10f8211
 from chat.lock import STATUS, StopException, emit_status
 from chat.notes import Notes
 from chat.proxy_provider import ProxyProvider
