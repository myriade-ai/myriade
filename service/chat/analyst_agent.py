--- conflicted
+++ resolved
@@ -4,20 +4,12 @@
 
 import nest_asyncio
 import yaml
-<<<<<<< HEAD
-from agentlys_tools.code_editor import CodeEditor
-from autochat import Autochat, Message
-from autochat.chat import StopLoopException
-
-from app import socketio
-=======
 from agentlys import Agentlys, Message
 from agentlys.chat import StopLoopException
+from agentlys_tools.code_editor import CodeEditor
 
 from app import socketio
 from back.utils import get_tables_metadata_from_catalog
-from chat.dbt_utils import DBT
->>>>>>> 3eba8009
 from chat.lock import STATUS, StopException, emit_status
 from chat.notes import Notes
 from chat.proxy_provider import ProxyProvider
@@ -128,7 +120,9 @@
             self.session, self.conversation.id, self.conversation.databaseId
         )
         self.agent.add_tool(semantic_catalog, "semantic_catalog")
-<<<<<<< HEAD
+
+        catalog_tool = CatalogTool(self.session, self.conversation.database)
+        self.agent.add_tool(catalog_tool, "catalog")
 
         if self.conversation.dbt_repo_path:
             if (
@@ -148,17 +142,6 @@
 
             code_editor = CodeEditor(
                 self.conversation.database.dbt_repo_path,
-=======
-        catalog_tool = CatalogTool(self.session, self.conversation.database)
-        self.agent.add_tool(catalog_tool, "catalog")
-        if (
-            self.conversation.database.dbt_catalog
-            and self.conversation.database.dbt_manifest
-        ):
-            dbt = DBT(
-                catalog=self.conversation.database.dbt_catalog,
-                manifest=self.conversation.database.dbt_manifest,
->>>>>>> 3eba8009
             )
             self.agent.add_tool(code_editor, "code_editor")
 
