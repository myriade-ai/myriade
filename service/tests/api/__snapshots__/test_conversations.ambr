--- conflicted
+++ resolved
@@ -1,16 +1,12 @@
 # serializer version: 1
 # name: test_create_conversation
   dict({
-<<<<<<< HEAD
-    'databaseId': '00000000-0000-0000-0000-000000000000',
+    'databaseId': 'a0000000-0000-0000-0000-000000000001',
     'github_base_branch': None,
     'github_branch': None,
     'github_pr_number': None,
     'github_pr_url': None,
     'github_repo_full_name': None,
-=======
-    'databaseId': 'a0000000-0000-0000-0000-000000000001',
->>>>>>> 89799f1d
     'name': None,
     'ownerId': 'admin',
     'projectId': None,
