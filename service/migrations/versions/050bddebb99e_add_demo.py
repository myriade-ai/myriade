"""add demo

Revision ID: 050bddebb99e
Revises: 8c6487931db9
Create Date: 2025-07-24 11:49:45.296326

"""

import uuid
from dataclasses import dataclass
<<<<<<< HEAD
from typing import Any, Dict, List, Optional
from back.data_warehouse import DataWarehouseFactory
=======
from typing import Any, Dict, List, Optional, Sequence, Union
>>>>>>> ef61c12b

import sqlalchemy as sa
from alembic import op
from sqlalchemy import (
    Boolean,
    DateTime,
    MetaData,
    String,
    func,
)
from sqlalchemy.orm import DeclarativeBase, Mapped, mapped_column, sessionmaker

<<<<<<< HEAD
from typing import Sequence, Union

=======
from back.data_warehouse import DataWarehouseFactory
>>>>>>> ef61c12b

# Create migration-specific metadata and base class
migration_metadata = MetaData()


class MigrationBase(DeclarativeBase):
    metadata = migration_metadata


@dataclass
class Database(MigrationBase):
    __tablename__ = "database"

    id: Mapped[uuid.UUID] = mapped_column(
        sa.UUID(),
        primary_key=True,
        default=uuid.uuid4,
    )
    name: Mapped[str] = mapped_column(String, nullable=False)
    description: Mapped[Optional[str]] = mapped_column(String)
    engine: Mapped[str] = mapped_column(String, nullable=False, name="engine")
    details: Mapped[Dict[Any, Any]] = mapped_column(sa.JSON, nullable=False)
    organisationId: Mapped[Optional[str]] = mapped_column(String)
    ownerId: Mapped[Optional[str]] = mapped_column(String)
    public: Mapped[bool] = mapped_column(Boolean, nullable=False, default=False)
    memory: Mapped[Optional[str]] = mapped_column(String)
    tables_metadata: Mapped[Optional[List[Dict[Any, Any]]]] = mapped_column(sa.JSON)
    dbt_catalog: Mapped[Optional[Dict[Any, Any]]] = mapped_column(sa.JSON)
    dbt_manifest: Mapped[Optional[Dict[Any, Any]]] = mapped_column(sa.JSON)
    safe_mode: Mapped[bool] = mapped_column(
        Boolean, nullable=False, default=True, server_default="true"
    )
    # Add timestamps for compatibility
    createdAt: Mapped[Optional[sa.DateTime]] = mapped_column(
        DateTime, nullable=True, server_default=func.now()
    )
    updatedAt: Mapped[Optional[sa.DateTime]] = mapped_column(
        DateTime, nullable=True, server_default=func.now()
    )

    def create_data_warehouse(self):
        data_warehouse = DataWarehouseFactory.create(
            self.engine,
            **self.details,
        )
        # For migrations, we don't need write_mode
        return data_warehouse


def create_database(
    name: str,
    description: str,
    engine: str,
    details: dict,
    public: bool,
    safe_mode: bool = False,
    owner_id: str | None = None,
    organisation_id: str | None = None,
    dbt_catalog: dict | None = None,
    dbt_manifest: dict | None = None,
):
    # Create a new database
    database = Database(
        name=name,
        description=description,
        engine=engine,
        details=details,
        organisationId=organisation_id,
        ownerId=owner_id,
        public=public,
        safe_mode=safe_mode,
        dbt_catalog=dbt_catalog,
        dbt_manifest=dbt_manifest,
    )

    try:
        data_warehouse = DataWarehouseFactory.create(engine, **details)
        updated_tables_metadata = data_warehouse.load_metadata()
        database.tables_metadata = updated_tables_metadata
    except Exception:
        # If metadata loading fails, continue without it
        database.tables_metadata = None

    return database


# revision identifiers, used by Alembic.
revision: str = "050bddebb99e"
down_revision: Union[str, None] = "8c6487931db9"
branch_labels: Union[str, Sequence[str], None] = None
depends_on: Union[str, Sequence[str], None] = None


def upgrade() -> None:
    # Get the current connection from Alembic
    connection = op.get_bind()

    # Create a session using the Alembic connection
    Session = sessionmaker(bind=connection)
    session = Session()

    try:
        # Create the Northwind database with full metadata loading
        northwind = create_database(
            name="Northwind - Traders",
            description="Trading/export company's operations",
            engine="postgres",
            public=True,
            safe_mode=True,
            details={
                "host": "34.65.255.212",
                "port": 5432,
                "user": "readonly_user",
                "database": "northwind",
                "password": "readonly123",
            },
        )

        # Create the Marker database with full metadata loading
        marker = create_database(
            name="Marker - SaaS",
            description="Demo from PopSQL",
            engine="postgres",
            public=True,
            safe_mode=True,
            details={
                "host": "sample-data.popsql.io",
                "port": 5432,
                "user": "demo",
                "database": "marker",
                "password": "demo",
            },
        )

        # Add to session and commit
        session.add(northwind)
        session.add(marker)
        session.commit()

    except Exception:
        session.rollback()
        raise
    finally:
        session.close()


def downgrade() -> None:
    # Delete demo databases by name
    op.execute(sa.text("DELETE FROM database WHERE name = 'Northwind - Traders'"))
    op.execute(sa.text("DELETE FROM database WHERE name = 'Marker - SaaS'"))<|MERGE_RESOLUTION|>--- conflicted
+++ resolved
@@ -8,12 +8,7 @@
 
 import uuid
 from dataclasses import dataclass
-<<<<<<< HEAD
-from typing import Any, Dict, List, Optional
-from back.data_warehouse import DataWarehouseFactory
-=======
 from typing import Any, Dict, List, Optional, Sequence, Union
->>>>>>> ef61c12b
 
 import sqlalchemy as sa
 from alembic import op
@@ -26,12 +21,7 @@
 )
 from sqlalchemy.orm import DeclarativeBase, Mapped, mapped_column, sessionmaker
 
-<<<<<<< HEAD
-from typing import Sequence, Union
-
-=======
 from back.data_warehouse import DataWarehouseFactory
->>>>>>> ef61c12b
 
 # Create migration-specific metadata and base class
 migration_metadata = MetaData()
