version = 1
revision = 3
requires-python = ">=3.12"
resolution-markers = [
    "python_full_version >= '3.14' and platform_python_implementation != 'PyPy'",
    "python_full_version == '3.13.*' and platform_python_implementation != 'PyPy'",
    "python_full_version >= '3.13' and platform_python_implementation == 'PyPy'",
    "python_full_version < '3.13'",
]

[[package]]
name = "agate"
version = "1.7.1"
source = { registry = "https://pypi.org/simple" }
dependencies = [
    { name = "babel" },
    { name = "isodate" },
    { name = "leather" },
    { name = "parsedatetime" },
    { name = "python-slugify" },
    { name = "pytimeparse" },
]
sdist = { url = "https://files.pythonhosted.org/packages/07/12/c95569f05a85164e14ba13f974dca942a75b727bedab3925f2a29e175589/agate-1.7.1.tar.gz", hash = "sha256:eadf46d980168b8922d5d396d6258eecd5e7dbef7e6f0c0b71e968545ea96389", size = 202018, upload-time = "2023-01-04T20:12:21.769Z" }
wheels = [
    { url = "https://files.pythonhosted.org/packages/20/6e/bbebad0213fce2081902cf7565322b42a5a991c550857cfbb4741f69b8f6/agate-1.7.1-py2.py3-none-any.whl", hash = "sha256:23f9f412f74f97b72f82b1525ab235cc816bc8c8525d968a091576a0dbc54a5f", size = 97149, upload-time = "2023-01-04T20:12:20.268Z" },
]

[[package]]
name = "agentlys"
version = "0.19.1"
source = { registry = "https://pypi.org/simple" }
dependencies = [
    { name = "pillow" },
    { name = "pydantic" },
]
wheels = [
    { url = "https://files.pythonhosted.org/packages/6d/63/6aa971964d348cc79ce49ef94592f159f8dbad3188fdc60a040eb5f14d32/agentlys-0.19.1-py3-none-any.whl", hash = "sha256:ebffe7370f33cd5bee5a6bb6f37ffa50bdd4ecdd585bbdc5ece1d15468f5339d", size = 27637, upload-time = "2025-09-17T08:19:50.64Z" },
]

[package.optional-dependencies]
all = [
    { name = "anthropic" },
    { name = "mcp" },
    { name = "openai" },
]

[[package]]
name = "agentlys-tools"
version = "0.1.0"
source = { registry = "https://pypi.org/simple" }
sdist = { url = "https://files.pythonhosted.org/packages/f9/75/649feeb974402c30c6a5103ebc144cf137b5aaeedfc4feacc4c457997d14/agentlys_tools-0.1.0.tar.gz", hash = "sha256:8711f9c1a87a59b5720891557790f4aba5a508e1799dc5ffbdc4a910362046bb", size = 14745, upload-time = "2025-09-17T09:59:25.077Z" }
wheels = [
    { url = "https://files.pythonhosted.org/packages/03/cf/bca3c3b1de00e70f337302e5bee8d8fd5b66f80da5903d6c5b5e91ff1c0b/agentlys_tools-0.1.0-py3-none-any.whl", hash = "sha256:7ff9d61beb54ab8527f9a8a7747f7b1bc6711ec781c24ca5a327992cf6a8fe18", size = 17987, upload-time = "2025-09-17T09:59:23.668Z" },
]

[package.optional-dependencies]
code-editor = [
    { name = "pillow" },
    { name = "ruff" },
]

[[package]]
name = "alembic"
version = "1.16.4"
source = { registry = "https://pypi.org/simple" }
dependencies = [
    { name = "mako" },
    { name = "sqlalchemy" },
    { name = "typing-extensions" },
]
sdist = { url = "https://files.pythonhosted.org/packages/83/52/72e791b75c6b1efa803e491f7cbab78e963695e76d4ada05385252927e76/alembic-1.16.4.tar.gz", hash = "sha256:efab6ada0dd0fae2c92060800e0bf5c1dc26af15a10e02fb4babff164b4725e2", size = 1968161, upload-time = "2025-07-10T16:17:20.192Z" }
wheels = [
    { url = "https://files.pythonhosted.org/packages/c2/62/96b5217b742805236614f05904541000f55422a6060a90d7fd4ce26c172d/alembic-1.16.4-py3-none-any.whl", hash = "sha256:b05e51e8e82efc1abd14ba2af6392897e145930c3e0a2faf2b0da2f7f7fd660d", size = 247026, upload-time = "2025-07-10T16:17:21.845Z" },
]

[[package]]
name = "annotated-types"
version = "0.7.0"
source = { registry = "https://pypi.org/simple" }
sdist = { url = "https://files.pythonhosted.org/packages/ee/67/531ea369ba64dcff5ec9c3402f9f51bf748cec26dde048a2f973a4eea7f5/annotated_types-0.7.0.tar.gz", hash = "sha256:aff07c09a53a08bc8cfccb9c85b05f1aa9a2a6f23728d790723543408344ce89", size = 16081, upload-time = "2024-05-20T21:33:25.928Z" }
wheels = [
    { url = "https://files.pythonhosted.org/packages/78/b6/6307fbef88d9b5ee7421e68d78a9f162e0da4900bc5f5793f6d3d0e34fb8/annotated_types-0.7.0-py3-none-any.whl", hash = "sha256:1f02e8b43a8fbbc3f3e0d4f0f4bfc8131bcb4eebe8849b8e5c773f3a1c582a53", size = 13643, upload-time = "2024-05-20T21:33:24.1Z" },
]

[[package]]
name = "anthropic"
version = "0.59.0"
source = { registry = "https://pypi.org/simple" }
dependencies = [
    { name = "anyio" },
    { name = "distro" },
    { name = "httpx" },
    { name = "jiter" },
    { name = "pydantic" },
    { name = "sniffio" },
    { name = "typing-extensions" },
]
sdist = { url = "https://files.pythonhosted.org/packages/fe/cf/52daff015f5a1f24eec891b3041f5f816712fea8b5113dc76638bcbc23d8/anthropic-0.59.0.tar.gz", hash = "sha256:d710d1ef0547ebbb64b03f219e44ba078e83fc83752b96a9b22e9726b523fd8f", size = 425679, upload-time = "2025-07-23T16:23:16.901Z" }
wheels = [
    { url = "https://files.pythonhosted.org/packages/3c/b1/03f680393eac04afd8f2be44ee0e39e033c40faf43dbc1c11764b07a2687/anthropic-0.59.0-py3-none-any.whl", hash = "sha256:cbc8b3dccef66ad6435c4fa1d317e5ebb092399a4b88b33a09dc4bf3944c3183", size = 293057, upload-time = "2025-07-23T16:23:14.934Z" },
]

[[package]]
name = "anyio"
version = "4.9.0"
source = { registry = "https://pypi.org/simple" }
dependencies = [
    { name = "idna" },
    { name = "sniffio" },
    { name = "typing-extensions", marker = "python_full_version < '3.13'" },
]
sdist = { url = "https://files.pythonhosted.org/packages/95/7d/4c1bd541d4dffa1b52bd83fb8527089e097a106fc90b467a7313b105f840/anyio-4.9.0.tar.gz", hash = "sha256:673c0c244e15788651a4ff38710fea9675823028a6f08a5eda409e0c9840a028", size = 190949, upload-time = "2025-03-17T00:02:54.77Z" }
wheels = [
    { url = "https://files.pythonhosted.org/packages/a1/ee/48ca1a7c89ffec8b6a0c5d02b89c305671d5ffd8d3c94acf8b8c408575bb/anyio-4.9.0-py3-none-any.whl", hash = "sha256:9f76d541cad6e36af7beb62e978876f3b41e3e04f2c1fbf0884604c0a9c4d93c", size = 100916, upload-time = "2025-03-17T00:02:52.713Z" },
]

[[package]]
name = "asn1crypto"
version = "1.5.1"
source = { registry = "https://pypi.org/simple" }
sdist = { url = "https://files.pythonhosted.org/packages/de/cf/d547feed25b5244fcb9392e288ff9fdc3280b10260362fc45d37a798a6ee/asn1crypto-1.5.1.tar.gz", hash = "sha256:13ae38502be632115abf8a24cbe5f4da52e3b5231990aff31123c805306ccb9c", size = 121080, upload-time = "2022-03-15T14:46:52.889Z" }
wheels = [
    { url = "https://files.pythonhosted.org/packages/c9/7f/09065fd9e27da0eda08b4d6897f1c13535066174cc023af248fc2a8d5e5a/asn1crypto-1.5.1-py2.py3-none-any.whl", hash = "sha256:db4e40728b728508912cbb3d44f19ce188f218e9eba635821bb4b68564f8fd67", size = 105045, upload-time = "2022-03-15T14:46:51.055Z" },
]

[[package]]
name = "attrs"
version = "25.3.0"
source = { registry = "https://pypi.org/simple" }
sdist = { url = "https://files.pythonhosted.org/packages/5a/b0/1367933a8532ee6ff8d63537de4f1177af4bff9f3e829baf7331f595bb24/attrs-25.3.0.tar.gz", hash = "sha256:75d7cefc7fb576747b2c81b4442d4d4a1ce0900973527c011d1030fd3bf4af1b", size = 812032, upload-time = "2025-03-13T11:10:22.779Z" }
wheels = [
    { url = "https://files.pythonhosted.org/packages/77/06/bb80f5f86020c4551da315d78b3ab75e8228f89f0162f2c3a819e407941a/attrs-25.3.0-py3-none-any.whl", hash = "sha256:427318ce031701fea540783410126f03899a97ffc6f61596ad581ac2e40e3bc3", size = 63815, upload-time = "2025-03-13T11:10:21.14Z" },
]

[[package]]
name = "babel"
version = "2.17.0"
source = { registry = "https://pypi.org/simple" }
sdist = { url = "https://files.pythonhosted.org/packages/7d/6b/d52e42361e1aa00709585ecc30b3f9684b3ab62530771402248b1b1d6240/babel-2.17.0.tar.gz", hash = "sha256:0c54cffb19f690cdcc52a3b50bcbf71e07a808d1c80d549f2459b9d2cf0afb9d", size = 9951852, upload-time = "2025-02-01T15:17:41.026Z" }
wheels = [
    { url = "https://files.pythonhosted.org/packages/b7/b8/3fe70c75fe32afc4bb507f75563d39bc5642255d1d94f1f23604725780bf/babel-2.17.0-py3-none-any.whl", hash = "sha256:4d0b53093fdfb4b21c92b5213dba5a1b23885afa8383709427046b21c366e5f2", size = 10182537, upload-time = "2025-02-01T15:17:37.39Z" },
]

[[package]]
name = "bidict"
version = "0.23.1"
source = { registry = "https://pypi.org/simple" }
sdist = { url = "https://files.pythonhosted.org/packages/9a/6e/026678aa5a830e07cd9498a05d3e7e650a4f56a42f267a53d22bcda1bdc9/bidict-0.23.1.tar.gz", hash = "sha256:03069d763bc387bbd20e7d49914e75fc4132a41937fa3405417e1a5a2d006d71", size = 29093, upload-time = "2024-02-18T19:09:05.748Z" }
wheels = [
    { url = "https://files.pythonhosted.org/packages/99/37/e8730c3587a65eb5645d4aba2d27aae48e8003614d6aaf15dda67f702f1f/bidict-0.23.1-py3-none-any.whl", hash = "sha256:5dae8d4d79b552a71cbabc7deb25dfe8ce710b17ff41711e13010ead2abfc3e5", size = 32764, upload-time = "2024-02-18T19:09:04.156Z" },
]

[[package]]
name = "blinker"
version = "1.9.0"
source = { registry = "https://pypi.org/simple" }
sdist = { url = "https://files.pythonhosted.org/packages/21/28/9b3f50ce0e048515135495f198351908d99540d69bfdc8c1d15b73dc55ce/blinker-1.9.0.tar.gz", hash = "sha256:b4ce2265a7abece45e7cc896e98dbebe6cead56bcf805a3d23136d145f5445bf", size = 22460, upload-time = "2024-11-08T17:25:47.436Z" }
wheels = [
    { url = "https://files.pythonhosted.org/packages/10/cb/f2ad4230dc2eb1a74edf38f1a38b9b52277f75bef262d8908e60d957e13c/blinker-1.9.0-py3-none-any.whl", hash = "sha256:ba0efaa9080b619ff2f3459d1d500c57bddea4a6b424b60a91141db6fd2f08bc", size = 8458, upload-time = "2024-11-08T17:25:46.184Z" },
]

[[package]]
name = "boto3"
version = "1.39.14"
source = { registry = "https://pypi.org/simple" }
dependencies = [
    { name = "botocore" },
    { name = "jmespath" },
    { name = "s3transfer" },
]
sdist = { url = "https://files.pythonhosted.org/packages/66/8f/acc7d434730e0c931ece4b46c983bf5afb7ae63abb545b535f0eda538476/boto3-1.39.14.tar.gz", hash = "sha256:fabb16360a93b449d5241006485bcc761c26694e75ac01009f4459f114acc06e", size = 111844, upload-time = "2025-07-25T19:25:26.943Z" }
wheels = [
    { url = "https://files.pythonhosted.org/packages/93/9a/01ea17a58a27b7f4a7a6f6e2f4d4191b9e92362b77b6d58689f2d7eccb99/boto3-1.39.14-py3-none-any.whl", hash = "sha256:82c6868cad18c3bd4170915e9525f9af5f83e9779c528417f8863629558fc2d0", size = 139898, upload-time = "2025-07-25T19:25:25.506Z" },
]

[[package]]
name = "botocore"
version = "1.39.14"
source = { registry = "https://pypi.org/simple" }
dependencies = [
    { name = "jmespath" },
    { name = "python-dateutil" },
    { name = "urllib3" },
]
sdist = { url = "https://files.pythonhosted.org/packages/cc/ca/8994676a67f0a9d39a0844124f196c4dedc2fbca370c839f61246c1fea6d/botocore-1.39.14.tar.gz", hash = "sha256:7fc44d4ad13b524e5d8a6296785776ef5898ac026ff74df9b35313831d507926", size = 14226110, upload-time = "2025-07-25T19:25:17.751Z" }
wheels = [
    { url = "https://files.pythonhosted.org/packages/08/c0/6b8200686c1f9ea44ab0daab0223b04799d60ccf882b9d7f770fbb40571e/botocore-1.39.14-py3-none-any.whl", hash = "sha256:4ed551c77194167b7e8063f33059bc2f9b2ead0ed4ee33dc7857273648ed4349", size = 13888318, upload-time = "2025-07-25T19:25:13.386Z" },
]

[[package]]
name = "cachetools"
version = "5.5.2"
source = { registry = "https://pypi.org/simple" }
sdist = { url = "https://files.pythonhosted.org/packages/6c/81/3747dad6b14fa2cf53fcf10548cf5aea6913e96fab41a3c198676f8948a5/cachetools-5.5.2.tar.gz", hash = "sha256:1a661caa9175d26759571b2e19580f9d6393969e5dfca11fdb1f947a23e640d4", size = 28380, upload-time = "2025-02-20T21:01:19.524Z" }
wheels = [
    { url = "https://files.pythonhosted.org/packages/72/76/20fa66124dbe6be5cafeb312ece67de6b61dd91a0247d1ea13db4ebb33c2/cachetools-5.5.2-py3-none-any.whl", hash = "sha256:d26a22bcc62eb95c3beabd9f1ee5e820d3d2704fe2967cbe350e20c8ffcd3f0a", size = 10080, upload-time = "2025-02-20T21:01:16.647Z" },
]

[[package]]
name = "certifi"
version = "2025.7.14"
source = { registry = "https://pypi.org/simple" }
sdist = { url = "https://files.pythonhosted.org/packages/b3/76/52c535bcebe74590f296d6c77c86dabf761c41980e1347a2422e4aa2ae41/certifi-2025.7.14.tar.gz", hash = "sha256:8ea99dbdfaaf2ba2f9bac77b9249ef62ec5218e7c2b2e903378ed5fccf765995", size = 163981, upload-time = "2025-07-14T03:29:28.449Z" }
wheels = [
    { url = "https://files.pythonhosted.org/packages/4f/52/34c6cf5bb9285074dc3531c437b3919e825d976fde097a7a73f79e726d03/certifi-2025.7.14-py3-none-any.whl", hash = "sha256:6b31f564a415d79ee77df69d757bb49a5bb53bd9f756cbbe24394ffd6fc1f4b2", size = 162722, upload-time = "2025-07-14T03:29:26.863Z" },
]

[[package]]
name = "cffi"
version = "1.17.1"
source = { registry = "https://pypi.org/simple" }
dependencies = [
    { name = "pycparser" },
]
sdist = { url = "https://files.pythonhosted.org/packages/fc/97/c783634659c2920c3fc70419e3af40972dbaf758daa229a7d6ea6135c90d/cffi-1.17.1.tar.gz", hash = "sha256:1c39c6016c32bc48dd54561950ebd6836e1670f2ae46128f67cf49e789c52824", size = 516621, upload-time = "2024-09-04T20:45:21.852Z" }
wheels = [
    { url = "https://files.pythonhosted.org/packages/5a/84/e94227139ee5fb4d600a7a4927f322e1d4aea6fdc50bd3fca8493caba23f/cffi-1.17.1-cp312-cp312-macosx_10_9_x86_64.whl", hash = "sha256:805b4371bf7197c329fcb3ead37e710d1bca9da5d583f5073b799d5c5bd1eee4", size = 183178, upload-time = "2024-09-04T20:44:12.232Z" },
    { url = "https://files.pythonhosted.org/packages/da/ee/fb72c2b48656111c4ef27f0f91da355e130a923473bf5ee75c5643d00cca/cffi-1.17.1-cp312-cp312-macosx_11_0_arm64.whl", hash = "sha256:733e99bc2df47476e3848417c5a4540522f234dfd4ef3ab7fafdf555b082ec0c", size = 178840, upload-time = "2024-09-04T20:44:13.739Z" },
    { url = "https://files.pythonhosted.org/packages/cc/b6/db007700f67d151abadf508cbfd6a1884f57eab90b1bb985c4c8c02b0f28/cffi-1.17.1-cp312-cp312-manylinux_2_12_i686.manylinux2010_i686.manylinux_2_17_i686.manylinux2014_i686.whl", hash = "sha256:1257bdabf294dceb59f5e70c64a3e2f462c30c7ad68092d01bbbfb1c16b1ba36", size = 454803, upload-time = "2024-09-04T20:44:15.231Z" },
    { url = "https://files.pythonhosted.org/packages/1a/df/f8d151540d8c200eb1c6fba8cd0dfd40904f1b0682ea705c36e6c2e97ab3/cffi-1.17.1-cp312-cp312-manylinux_2_17_aarch64.manylinux2014_aarch64.whl", hash = "sha256:da95af8214998d77a98cc14e3a3bd00aa191526343078b530ceb0bd710fb48a5", size = 478850, upload-time = "2024-09-04T20:44:17.188Z" },
    { url = "https://files.pythonhosted.org/packages/28/c0/b31116332a547fd2677ae5b78a2ef662dfc8023d67f41b2a83f7c2aa78b1/cffi-1.17.1-cp312-cp312-manylinux_2_17_ppc64le.manylinux2014_ppc64le.whl", hash = "sha256:d63afe322132c194cf832bfec0dc69a99fb9bb6bbd550f161a49e9e855cc78ff", size = 485729, upload-time = "2024-09-04T20:44:18.688Z" },
    { url = "https://files.pythonhosted.org/packages/91/2b/9a1ddfa5c7f13cab007a2c9cc295b70fbbda7cb10a286aa6810338e60ea1/cffi-1.17.1-cp312-cp312-manylinux_2_17_s390x.manylinux2014_s390x.whl", hash = "sha256:f79fc4fc25f1c8698ff97788206bb3c2598949bfe0fef03d299eb1b5356ada99", size = 471256, upload-time = "2024-09-04T20:44:20.248Z" },
    { url = "https://files.pythonhosted.org/packages/b2/d5/da47df7004cb17e4955df6a43d14b3b4ae77737dff8bf7f8f333196717bf/cffi-1.17.1-cp312-cp312-manylinux_2_17_x86_64.manylinux2014_x86_64.whl", hash = "sha256:b62ce867176a75d03a665bad002af8e6d54644fad99a3c70905c543130e39d93", size = 479424, upload-time = "2024-09-04T20:44:21.673Z" },
    { url = "https://files.pythonhosted.org/packages/0b/ac/2a28bcf513e93a219c8a4e8e125534f4f6db03e3179ba1c45e949b76212c/cffi-1.17.1-cp312-cp312-musllinux_1_1_aarch64.whl", hash = "sha256:386c8bf53c502fff58903061338ce4f4950cbdcb23e2902d86c0f722b786bbe3", size = 484568, upload-time = "2024-09-04T20:44:23.245Z" },
    { url = "https://files.pythonhosted.org/packages/d4/38/ca8a4f639065f14ae0f1d9751e70447a261f1a30fa7547a828ae08142465/cffi-1.17.1-cp312-cp312-musllinux_1_1_x86_64.whl", hash = "sha256:4ceb10419a9adf4460ea14cfd6bc43d08701f0835e979bf821052f1805850fe8", size = 488736, upload-time = "2024-09-04T20:44:24.757Z" },
    { url = "https://files.pythonhosted.org/packages/86/c5/28b2d6f799ec0bdecf44dced2ec5ed43e0eb63097b0f58c293583b406582/cffi-1.17.1-cp312-cp312-win32.whl", hash = "sha256:a08d7e755f8ed21095a310a693525137cfe756ce62d066e53f502a83dc550f65", size = 172448, upload-time = "2024-09-04T20:44:26.208Z" },
    { url = "https://files.pythonhosted.org/packages/50/b9/db34c4755a7bd1cb2d1603ac3863f22bcecbd1ba29e5ee841a4bc510b294/cffi-1.17.1-cp312-cp312-win_amd64.whl", hash = "sha256:51392eae71afec0d0c8fb1a53b204dbb3bcabcb3c9b807eedf3e1e6ccf2de903", size = 181976, upload-time = "2024-09-04T20:44:27.578Z" },
    { url = "https://files.pythonhosted.org/packages/8d/f8/dd6c246b148639254dad4d6803eb6a54e8c85c6e11ec9df2cffa87571dbe/cffi-1.17.1-cp313-cp313-macosx_10_13_x86_64.whl", hash = "sha256:f3a2b4222ce6b60e2e8b337bb9596923045681d71e5a082783484d845390938e", size = 182989, upload-time = "2024-09-04T20:44:28.956Z" },
    { url = "https://files.pythonhosted.org/packages/8b/f1/672d303ddf17c24fc83afd712316fda78dc6fce1cd53011b839483e1ecc8/cffi-1.17.1-cp313-cp313-macosx_11_0_arm64.whl", hash = "sha256:0984a4925a435b1da406122d4d7968dd861c1385afe3b45ba82b750f229811e2", size = 178802, upload-time = "2024-09-04T20:44:30.289Z" },
    { url = "https://files.pythonhosted.org/packages/0e/2d/eab2e858a91fdff70533cab61dcff4a1f55ec60425832ddfdc9cd36bc8af/cffi-1.17.1-cp313-cp313-manylinux_2_12_i686.manylinux2010_i686.manylinux_2_17_i686.manylinux2014_i686.whl", hash = "sha256:d01b12eeeb4427d3110de311e1774046ad344f5b1a7403101878976ecd7a10f3", size = 454792, upload-time = "2024-09-04T20:44:32.01Z" },
    { url = "https://files.pythonhosted.org/packages/75/b2/fbaec7c4455c604e29388d55599b99ebcc250a60050610fadde58932b7ee/cffi-1.17.1-cp313-cp313-manylinux_2_17_aarch64.manylinux2014_aarch64.whl", hash = "sha256:706510fe141c86a69c8ddc029c7910003a17353970cff3b904ff0686a5927683", size = 478893, upload-time = "2024-09-04T20:44:33.606Z" },
    { url = "https://files.pythonhosted.org/packages/4f/b7/6e4a2162178bf1935c336d4da8a9352cccab4d3a5d7914065490f08c0690/cffi-1.17.1-cp313-cp313-manylinux_2_17_ppc64le.manylinux2014_ppc64le.whl", hash = "sha256:de55b766c7aa2e2a3092c51e0483d700341182f08e67c63630d5b6f200bb28e5", size = 485810, upload-time = "2024-09-04T20:44:35.191Z" },
    { url = "https://files.pythonhosted.org/packages/c7/8a/1d0e4a9c26e54746dc08c2c6c037889124d4f59dffd853a659fa545f1b40/cffi-1.17.1-cp313-cp313-manylinux_2_17_s390x.manylinux2014_s390x.whl", hash = "sha256:c59d6e989d07460165cc5ad3c61f9fd8f1b4796eacbd81cee78957842b834af4", size = 471200, upload-time = "2024-09-04T20:44:36.743Z" },
    { url = "https://files.pythonhosted.org/packages/26/9f/1aab65a6c0db35f43c4d1b4f580e8df53914310afc10ae0397d29d697af4/cffi-1.17.1-cp313-cp313-manylinux_2_17_x86_64.manylinux2014_x86_64.whl", hash = "sha256:dd398dbc6773384a17fe0d3e7eeb8d1a21c2200473ee6806bb5e6a8e62bb73dd", size = 479447, upload-time = "2024-09-04T20:44:38.492Z" },
    { url = "https://files.pythonhosted.org/packages/5f/e4/fb8b3dd8dc0e98edf1135ff067ae070bb32ef9d509d6cb0f538cd6f7483f/cffi-1.17.1-cp313-cp313-musllinux_1_1_aarch64.whl", hash = "sha256:3edc8d958eb099c634dace3c7e16560ae474aa3803a5df240542b305d14e14ed", size = 484358, upload-time = "2024-09-04T20:44:40.046Z" },
    { url = "https://files.pythonhosted.org/packages/f1/47/d7145bf2dc04684935d57d67dff9d6d795b2ba2796806bb109864be3a151/cffi-1.17.1-cp313-cp313-musllinux_1_1_x86_64.whl", hash = "sha256:72e72408cad3d5419375fc87d289076ee319835bdfa2caad331e377589aebba9", size = 488469, upload-time = "2024-09-04T20:44:41.616Z" },
    { url = "https://files.pythonhosted.org/packages/bf/ee/f94057fa6426481d663b88637a9a10e859e492c73d0384514a17d78ee205/cffi-1.17.1-cp313-cp313-win32.whl", hash = "sha256:e03eab0a8677fa80d646b5ddece1cbeaf556c313dcfac435ba11f107ba117b5d", size = 172475, upload-time = "2024-09-04T20:44:43.733Z" },
    { url = "https://files.pythonhosted.org/packages/7c/fc/6a8cb64e5f0324877d503c854da15d76c1e50eb722e320b15345c4d0c6de/cffi-1.17.1-cp313-cp313-win_amd64.whl", hash = "sha256:f6a16c31041f09ead72d69f583767292f750d24913dadacf5756b966aacb3f1a", size = 182009, upload-time = "2024-09-04T20:44:45.309Z" },
]

[[package]]
name = "cfgv"
version = "3.4.0"
source = { registry = "https://pypi.org/simple" }
sdist = { url = "https://files.pythonhosted.org/packages/11/74/539e56497d9bd1d484fd863dd69cbbfa653cd2aa27abfe35653494d85e94/cfgv-3.4.0.tar.gz", hash = "sha256:e52591d4c5f5dead8e0f673fb16db7949d2cfb3f7da4582893288f0ded8fe560", size = 7114, upload-time = "2023-08-12T20:38:17.776Z" }
wheels = [
    { url = "https://files.pythonhosted.org/packages/c5/55/51844dd50c4fc7a33b653bfaba4c2456f06955289ca770a5dbd5fd267374/cfgv-3.4.0-py2.py3-none-any.whl", hash = "sha256:b7265b1f29fd3316bfcd2b330d63d024f2bfd8bcb8b0272f8e19a504856c48f9", size = 7249, upload-time = "2023-08-12T20:38:16.269Z" },
]

[[package]]
name = "charset-normalizer"
version = "3.4.2"
source = { registry = "https://pypi.org/simple" }
sdist = { url = "https://files.pythonhosted.org/packages/e4/33/89c2ced2b67d1c2a61c19c6751aa8902d46ce3dacb23600a283619f5a12d/charset_normalizer-3.4.2.tar.gz", hash = "sha256:5baececa9ecba31eff645232d59845c07aa030f0c81ee70184a90d35099a0e63", size = 126367, upload-time = "2025-05-02T08:34:42.01Z" }
wheels = [
    { url = "https://files.pythonhosted.org/packages/d7/a4/37f4d6035c89cac7930395a35cc0f1b872e652eaafb76a6075943754f095/charset_normalizer-3.4.2-cp312-cp312-macosx_10_13_universal2.whl", hash = "sha256:0c29de6a1a95f24b9a1aa7aefd27d2487263f00dfd55a77719b530788f75cff7", size = 199936, upload-time = "2025-05-02T08:32:33.712Z" },
    { url = "https://files.pythonhosted.org/packages/ee/8a/1a5e33b73e0d9287274f899d967907cd0bf9c343e651755d9307e0dbf2b3/charset_normalizer-3.4.2-cp312-cp312-manylinux_2_17_aarch64.manylinux2014_aarch64.whl", hash = "sha256:cddf7bd982eaa998934a91f69d182aec997c6c468898efe6679af88283b498d3", size = 143790, upload-time = "2025-05-02T08:32:35.768Z" },
    { url = "https://files.pythonhosted.org/packages/66/52/59521f1d8e6ab1482164fa21409c5ef44da3e9f653c13ba71becdd98dec3/charset_normalizer-3.4.2-cp312-cp312-manylinux_2_17_ppc64le.manylinux2014_ppc64le.whl", hash = "sha256:fcbe676a55d7445b22c10967bceaaf0ee69407fbe0ece4d032b6eb8d4565982a", size = 153924, upload-time = "2025-05-02T08:32:37.284Z" },
    { url = "https://files.pythonhosted.org/packages/86/2d/fb55fdf41964ec782febbf33cb64be480a6b8f16ded2dbe8db27a405c09f/charset_normalizer-3.4.2-cp312-cp312-manylinux_2_17_s390x.manylinux2014_s390x.whl", hash = "sha256:d41c4d287cfc69060fa91cae9683eacffad989f1a10811995fa309df656ec214", size = 146626, upload-time = "2025-05-02T08:32:38.803Z" },
    { url = "https://files.pythonhosted.org/packages/8c/73/6ede2ec59bce19b3edf4209d70004253ec5f4e319f9a2e3f2f15601ed5f7/charset_normalizer-3.4.2-cp312-cp312-manylinux_2_17_x86_64.manylinux2014_x86_64.whl", hash = "sha256:4e594135de17ab3866138f496755f302b72157d115086d100c3f19370839dd3a", size = 148567, upload-time = "2025-05-02T08:32:40.251Z" },
    { url = "https://files.pythonhosted.org/packages/09/14/957d03c6dc343c04904530b6bef4e5efae5ec7d7990a7cbb868e4595ee30/charset_normalizer-3.4.2-cp312-cp312-manylinux_2_5_i686.manylinux1_i686.manylinux_2_17_i686.manylinux2014_i686.whl", hash = "sha256:cf713fe9a71ef6fd5adf7a79670135081cd4431c2943864757f0fa3a65b1fafd", size = 150957, upload-time = "2025-05-02T08:32:41.705Z" },
    { url = "https://files.pythonhosted.org/packages/0d/c8/8174d0e5c10ccebdcb1b53cc959591c4c722a3ad92461a273e86b9f5a302/charset_normalizer-3.4.2-cp312-cp312-musllinux_1_2_aarch64.whl", hash = "sha256:a370b3e078e418187da8c3674eddb9d983ec09445c99a3a263c2011993522981", size = 145408, upload-time = "2025-05-02T08:32:43.709Z" },
    { url = "https://files.pythonhosted.org/packages/58/aa/8904b84bc8084ac19dc52feb4f5952c6df03ffb460a887b42615ee1382e8/charset_normalizer-3.4.2-cp312-cp312-musllinux_1_2_i686.whl", hash = "sha256:a955b438e62efdf7e0b7b52a64dc5c3396e2634baa62471768a64bc2adb73d5c", size = 153399, upload-time = "2025-05-02T08:32:46.197Z" },
    { url = "https://files.pythonhosted.org/packages/c2/26/89ee1f0e264d201cb65cf054aca6038c03b1a0c6b4ae998070392a3ce605/charset_normalizer-3.4.2-cp312-cp312-musllinux_1_2_ppc64le.whl", hash = "sha256:7222ffd5e4de8e57e03ce2cef95a4c43c98fcb72ad86909abdfc2c17d227fc1b", size = 156815, upload-time = "2025-05-02T08:32:48.105Z" },
    { url = "https://files.pythonhosted.org/packages/fd/07/68e95b4b345bad3dbbd3a8681737b4338ff2c9df29856a6d6d23ac4c73cb/charset_normalizer-3.4.2-cp312-cp312-musllinux_1_2_s390x.whl", hash = "sha256:bee093bf902e1d8fc0ac143c88902c3dfc8941f7ea1d6a8dd2bcb786d33db03d", size = 154537, upload-time = "2025-05-02T08:32:49.719Z" },
    { url = "https://files.pythonhosted.org/packages/77/1a/5eefc0ce04affb98af07bc05f3bac9094513c0e23b0562d64af46a06aae4/charset_normalizer-3.4.2-cp312-cp312-musllinux_1_2_x86_64.whl", hash = "sha256:dedb8adb91d11846ee08bec4c8236c8549ac721c245678282dcb06b221aab59f", size = 149565, upload-time = "2025-05-02T08:32:51.404Z" },
    { url = "https://files.pythonhosted.org/packages/37/a0/2410e5e6032a174c95e0806b1a6585eb21e12f445ebe239fac441995226a/charset_normalizer-3.4.2-cp312-cp312-win32.whl", hash = "sha256:db4c7bf0e07fc3b7d89ac2a5880a6a8062056801b83ff56d8464b70f65482b6c", size = 98357, upload-time = "2025-05-02T08:32:53.079Z" },
    { url = "https://files.pythonhosted.org/packages/6c/4f/c02d5c493967af3eda9c771ad4d2bbc8df6f99ddbeb37ceea6e8716a32bc/charset_normalizer-3.4.2-cp312-cp312-win_amd64.whl", hash = "sha256:5a9979887252a82fefd3d3ed2a8e3b937a7a809f65dcb1e068b090e165bbe99e", size = 105776, upload-time = "2025-05-02T08:32:54.573Z" },
    { url = "https://files.pythonhosted.org/packages/ea/12/a93df3366ed32db1d907d7593a94f1fe6293903e3e92967bebd6950ed12c/charset_normalizer-3.4.2-cp313-cp313-macosx_10_13_universal2.whl", hash = "sha256:926ca93accd5d36ccdabd803392ddc3e03e6d4cd1cf17deff3b989ab8e9dbcf0", size = 199622, upload-time = "2025-05-02T08:32:56.363Z" },
    { url = "https://files.pythonhosted.org/packages/04/93/bf204e6f344c39d9937d3c13c8cd5bbfc266472e51fc8c07cb7f64fcd2de/charset_normalizer-3.4.2-cp313-cp313-manylinux_2_17_aarch64.manylinux2014_aarch64.whl", hash = "sha256:eba9904b0f38a143592d9fc0e19e2df0fa2e41c3c3745554761c5f6447eedabf", size = 143435, upload-time = "2025-05-02T08:32:58.551Z" },
    { url = "https://files.pythonhosted.org/packages/22/2a/ea8a2095b0bafa6c5b5a55ffdc2f924455233ee7b91c69b7edfcc9e02284/charset_normalizer-3.4.2-cp313-cp313-manylinux_2_17_ppc64le.manylinux2014_ppc64le.whl", hash = "sha256:3fddb7e2c84ac87ac3a947cb4e66d143ca5863ef48e4a5ecb83bd48619e4634e", size = 153653, upload-time = "2025-05-02T08:33:00.342Z" },
    { url = "https://files.pythonhosted.org/packages/b6/57/1b090ff183d13cef485dfbe272e2fe57622a76694061353c59da52c9a659/charset_normalizer-3.4.2-cp313-cp313-manylinux_2_17_s390x.manylinux2014_s390x.whl", hash = "sha256:98f862da73774290f251b9df8d11161b6cf25b599a66baf087c1ffe340e9bfd1", size = 146231, upload-time = "2025-05-02T08:33:02.081Z" },
    { url = "https://files.pythonhosted.org/packages/e2/28/ffc026b26f441fc67bd21ab7f03b313ab3fe46714a14b516f931abe1a2d8/charset_normalizer-3.4.2-cp313-cp313-manylinux_2_17_x86_64.manylinux2014_x86_64.whl", hash = "sha256:6c9379d65defcab82d07b2a9dfbfc2e95bc8fe0ebb1b176a3190230a3ef0e07c", size = 148243, upload-time = "2025-05-02T08:33:04.063Z" },
    { url = "https://files.pythonhosted.org/packages/c0/0f/9abe9bd191629c33e69e47c6ef45ef99773320e9ad8e9cb08b8ab4a8d4cb/charset_normalizer-3.4.2-cp313-cp313-manylinux_2_5_i686.manylinux1_i686.manylinux_2_17_i686.manylinux2014_i686.whl", hash = "sha256:e635b87f01ebc977342e2697d05b56632f5f879a4f15955dfe8cef2448b51691", size = 150442, upload-time = "2025-05-02T08:33:06.418Z" },
    { url = "https://files.pythonhosted.org/packages/67/7c/a123bbcedca91d5916c056407f89a7f5e8fdfce12ba825d7d6b9954a1a3c/charset_normalizer-3.4.2-cp313-cp313-musllinux_1_2_aarch64.whl", hash = "sha256:1c95a1e2902a8b722868587c0e1184ad5c55631de5afc0eb96bc4b0d738092c0", size = 145147, upload-time = "2025-05-02T08:33:08.183Z" },
    { url = "https://files.pythonhosted.org/packages/ec/fe/1ac556fa4899d967b83e9893788e86b6af4d83e4726511eaaad035e36595/charset_normalizer-3.4.2-cp313-cp313-musllinux_1_2_i686.whl", hash = "sha256:ef8de666d6179b009dce7bcb2ad4c4a779f113f12caf8dc77f0162c29d20490b", size = 153057, upload-time = "2025-05-02T08:33:09.986Z" },
    { url = "https://files.pythonhosted.org/packages/2b/ff/acfc0b0a70b19e3e54febdd5301a98b72fa07635e56f24f60502e954c461/charset_normalizer-3.4.2-cp313-cp313-musllinux_1_2_ppc64le.whl", hash = "sha256:32fc0341d72e0f73f80acb0a2c94216bd704f4f0bce10aedea38f30502b271ff", size = 156454, upload-time = "2025-05-02T08:33:11.814Z" },
    { url = "https://files.pythonhosted.org/packages/92/08/95b458ce9c740d0645feb0e96cea1f5ec946ea9c580a94adfe0b617f3573/charset_normalizer-3.4.2-cp313-cp313-musllinux_1_2_s390x.whl", hash = "sha256:289200a18fa698949d2b39c671c2cc7a24d44096784e76614899a7ccf2574b7b", size = 154174, upload-time = "2025-05-02T08:33:13.707Z" },
    { url = "https://files.pythonhosted.org/packages/78/be/8392efc43487ac051eee6c36d5fbd63032d78f7728cb37aebcc98191f1ff/charset_normalizer-3.4.2-cp313-cp313-musllinux_1_2_x86_64.whl", hash = "sha256:4a476b06fbcf359ad25d34a057b7219281286ae2477cc5ff5e3f70a246971148", size = 149166, upload-time = "2025-05-02T08:33:15.458Z" },
    { url = "https://files.pythonhosted.org/packages/44/96/392abd49b094d30b91d9fbda6a69519e95802250b777841cf3bda8fe136c/charset_normalizer-3.4.2-cp313-cp313-win32.whl", hash = "sha256:aaeeb6a479c7667fbe1099af9617c83aaca22182d6cf8c53966491a0f1b7ffb7", size = 98064, upload-time = "2025-05-02T08:33:17.06Z" },
    { url = "https://files.pythonhosted.org/packages/e9/b0/0200da600134e001d91851ddc797809e2fe0ea72de90e09bec5a2fbdaccb/charset_normalizer-3.4.2-cp313-cp313-win_amd64.whl", hash = "sha256:aa6af9e7d59f9c12b33ae4e9450619cf2488e2bbe9b44030905877f0b2324980", size = 105641, upload-time = "2025-05-02T08:33:18.753Z" },
    { url = "https://files.pythonhosted.org/packages/20/94/c5790835a017658cbfabd07f3bfb549140c3ac458cfc196323996b10095a/charset_normalizer-3.4.2-py3-none-any.whl", hash = "sha256:7f56930ab0abd1c45cd15be65cc741c28b1c9a34876ce8c17a2fa107810c0af0", size = 52626, upload-time = "2025-05-02T08:34:40.053Z" },
]

[[package]]
name = "click"
version = "8.2.1"
source = { registry = "https://pypi.org/simple" }
dependencies = [
    { name = "colorama", marker = "sys_platform == 'win32'" },
]
sdist = { url = "https://files.pythonhosted.org/packages/60/6c/8ca2efa64cf75a977a0d7fac081354553ebe483345c734fb6b6515d96bbc/click-8.2.1.tar.gz", hash = "sha256:27c491cc05d968d271d5a1db13e3b5a184636d9d930f148c50b038f0d0646202", size = 286342, upload-time = "2025-05-20T23:19:49.832Z" }
wheels = [
    { url = "https://files.pythonhosted.org/packages/85/32/10bb5764d90a8eee674e9dc6f4db6a0ab47c8c4d0d83c27f7c39ac415a4d/click-8.2.1-py3-none-any.whl", hash = "sha256:61a3265b914e850b85317d0b3109c7f8cd35a670f963866005d6ef1d5175a12b", size = 102215, upload-time = "2025-05-20T23:19:47.796Z" },
]

[[package]]
name = "colorama"
version = "0.4.6"
source = { registry = "https://pypi.org/simple" }
sdist = { url = "https://files.pythonhosted.org/packages/d8/53/6f443c9a4a8358a93a6792e2acffb9d9d5cb0a5cfd8802644b7b1c9a02e4/colorama-0.4.6.tar.gz", hash = "sha256:08695f5cb7ed6e0531a20572697297273c47b8cae5a63ffc6d6ed5c201be6e44", size = 27697, upload-time = "2022-10-25T02:36:22.414Z" }
wheels = [
    { url = "https://files.pythonhosted.org/packages/d1/d6/3965ed04c63042e047cb6a3e6ed1a63a35087b6a609aa3a15ed8ac56c221/colorama-0.4.6-py2.py3-none-any.whl", hash = "sha256:4f1d9991f5acc0ca119f9d443620b77f9d6b33703e51011c16baf57afb285fc6", size = 25335, upload-time = "2022-10-25T02:36:20.889Z" },
]

[[package]]
name = "coverage"
version = "7.10.1"
source = { registry = "https://pypi.org/simple" }
sdist = { url = "https://files.pythonhosted.org/packages/87/0e/66dbd4c6a7f0758a8d18044c048779ba21fb94856e1edcf764bd5403e710/coverage-7.10.1.tar.gz", hash = "sha256:ae2b4856f29ddfe827106794f3589949a57da6f0d38ab01e24ec35107979ba57", size = 819938, upload-time = "2025-07-27T14:13:39.045Z" }
wheels = [
    { url = "https://files.pythonhosted.org/packages/a5/3f/b051feeb292400bd22d071fdf933b3ad389a8cef5c80c7866ed0c7414b9e/coverage-7.10.1-cp312-cp312-macosx_10_13_x86_64.whl", hash = "sha256:6b7dc7f0a75a7eaa4584e5843c873c561b12602439d2351ee28c7478186c4da4", size = 214934, upload-time = "2025-07-27T14:11:36.096Z" },
    { url = "https://files.pythonhosted.org/packages/f8/e4/a61b27d5c4c2d185bdfb0bfe9d15ab4ac4f0073032665544507429ae60eb/coverage-7.10.1-cp312-cp312-macosx_11_0_arm64.whl", hash = "sha256:607f82389f0ecafc565813aa201a5cade04f897603750028dd660fb01797265e", size = 215173, upload-time = "2025-07-27T14:11:38.005Z" },
    { url = "https://files.pythonhosted.org/packages/8a/01/40a6ee05b60d02d0bc53742ad4966e39dccd450aafb48c535a64390a3552/coverage-7.10.1-cp312-cp312-manylinux1_i686.manylinux_2_28_i686.manylinux_2_5_i686.whl", hash = "sha256:f7da31a1ba31f1c1d4d5044b7c5813878adae1f3af8f4052d679cc493c7328f4", size = 246190, upload-time = "2025-07-27T14:11:39.887Z" },
    { url = "https://files.pythonhosted.org/packages/11/ef/a28d64d702eb583c377255047281305dc5a5cfbfb0ee36e721f78255adb6/coverage-7.10.1-cp312-cp312-manylinux1_x86_64.manylinux_2_28_x86_64.manylinux_2_5_x86_64.whl", hash = "sha256:51fe93f3fe4f5d8483d51072fddc65e717a175490804e1942c975a68e04bf97a", size = 248618, upload-time = "2025-07-27T14:11:41.841Z" },
    { url = "https://files.pythonhosted.org/packages/6a/ad/73d018bb0c8317725370c79d69b5c6e0257df84a3b9b781bda27a438a3be/coverage-7.10.1-cp312-cp312-manylinux2014_aarch64.manylinux_2_17_aarch64.manylinux_2_28_aarch64.whl", hash = "sha256:3e59d00830da411a1feef6ac828b90bbf74c9b6a8e87b8ca37964925bba76dbe", size = 250081, upload-time = "2025-07-27T14:11:43.705Z" },
    { url = "https://files.pythonhosted.org/packages/2d/dd/496adfbbb4503ebca5d5b2de8bed5ec00c0a76558ffc5b834fd404166bc9/coverage-7.10.1-cp312-cp312-musllinux_1_2_aarch64.whl", hash = "sha256:924563481c27941229cb4e16eefacc35da28563e80791b3ddc5597b062a5c386", size = 247990, upload-time = "2025-07-27T14:11:45.244Z" },
    { url = "https://files.pythonhosted.org/packages/18/3c/a9331a7982facfac0d98a4a87b36ae666fe4257d0f00961a3a9ef73e015d/coverage-7.10.1-cp312-cp312-musllinux_1_2_i686.whl", hash = "sha256:ca79146ee421b259f8131f153102220b84d1a5e6fb9c8aed13b3badfd1796de6", size = 246191, upload-time = "2025-07-27T14:11:47.093Z" },
    { url = "https://files.pythonhosted.org/packages/62/0c/75345895013b83f7afe92ec595e15a9a525ede17491677ceebb2ba5c3d85/coverage-7.10.1-cp312-cp312-musllinux_1_2_x86_64.whl", hash = "sha256:2b225a06d227f23f386fdc0eab471506d9e644be699424814acc7d114595495f", size = 247400, upload-time = "2025-07-27T14:11:48.643Z" },
    { url = "https://files.pythonhosted.org/packages/e2/a9/98b268cfc5619ef9df1d5d34fee408ecb1542d9fd43d467e5c2f28668cd4/coverage-7.10.1-cp312-cp312-win32.whl", hash = "sha256:5ba9a8770effec5baaaab1567be916c87d8eea0c9ad11253722d86874d885eca", size = 217338, upload-time = "2025-07-27T14:11:50.258Z" },
    { url = "https://files.pythonhosted.org/packages/fe/31/22a5440e4d1451f253c5cd69fdcead65e92ef08cd4ec237b8756dc0b20a7/coverage-7.10.1-cp312-cp312-win_amd64.whl", hash = "sha256:9eb245a8d8dd0ad73b4062135a251ec55086fbc2c42e0eb9725a9b553fba18a3", size = 218125, upload-time = "2025-07-27T14:11:52.034Z" },
    { url = "https://files.pythonhosted.org/packages/d6/2b/40d9f0ce7ee839f08a43c5bfc9d05cec28aaa7c9785837247f96cbe490b9/coverage-7.10.1-cp312-cp312-win_arm64.whl", hash = "sha256:7718060dd4434cc719803a5e526838a5d66e4efa5dc46d2b25c21965a9c6fcc4", size = 216523, upload-time = "2025-07-27T14:11:53.965Z" },
    { url = "https://files.pythonhosted.org/packages/ef/72/135ff5fef09b1ffe78dbe6fcf1e16b2e564cd35faeacf3d63d60d887f12d/coverage-7.10.1-cp313-cp313-macosx_10_13_x86_64.whl", hash = "sha256:ebb08d0867c5a25dffa4823377292a0ffd7aaafb218b5d4e2e106378b1061e39", size = 214960, upload-time = "2025-07-27T14:11:55.959Z" },
    { url = "https://files.pythonhosted.org/packages/b1/aa/73a5d1a6fc08ca709a8177825616aa95ee6bf34d522517c2595484a3e6c9/coverage-7.10.1-cp313-cp313-macosx_11_0_arm64.whl", hash = "sha256:f32a95a83c2e17422f67af922a89422cd24c6fa94041f083dd0bb4f6057d0bc7", size = 215220, upload-time = "2025-07-27T14:11:57.899Z" },
    { url = "https://files.pythonhosted.org/packages/8d/40/3124fdd45ed3772a42fc73ca41c091699b38a2c3bd4f9cb564162378e8b6/coverage-7.10.1-cp313-cp313-manylinux1_i686.manylinux_2_28_i686.manylinux_2_5_i686.whl", hash = "sha256:c4c746d11c8aba4b9f58ca8bfc6fbfd0da4efe7960ae5540d1a1b13655ee8892", size = 245772, upload-time = "2025-07-27T14:12:00.422Z" },
    { url = "https://files.pythonhosted.org/packages/42/62/a77b254822efa8c12ad59e8039f2bc3df56dc162ebda55e1943e35ba31a5/coverage-7.10.1-cp313-cp313-manylinux1_x86_64.manylinux_2_28_x86_64.manylinux_2_5_x86_64.whl", hash = "sha256:7f39edd52c23e5c7ed94e0e4bf088928029edf86ef10b95413e5ea670c5e92d7", size = 248116, upload-time = "2025-07-27T14:12:03.099Z" },
    { url = "https://files.pythonhosted.org/packages/1d/01/8101f062f472a3a6205b458d18ef0444a63ae5d36a8a5ed5dd0f6167f4db/coverage-7.10.1-cp313-cp313-manylinux2014_aarch64.manylinux_2_17_aarch64.manylinux_2_28_aarch64.whl", hash = "sha256:ab6e19b684981d0cd968906e293d5628e89faacb27977c92f3600b201926b994", size = 249554, upload-time = "2025-07-27T14:12:04.668Z" },
    { url = "https://files.pythonhosted.org/packages/8f/7b/e51bc61573e71ff7275a4f167aecbd16cb010aefdf54bcd8b0a133391263/coverage-7.10.1-cp313-cp313-musllinux_1_2_aarch64.whl", hash = "sha256:5121d8cf0eacb16133501455d216bb5f99899ae2f52d394fe45d59229e6611d0", size = 247766, upload-time = "2025-07-27T14:12:06.234Z" },
    { url = "https://files.pythonhosted.org/packages/4b/71/1c96d66a51d4204a9d6d12df53c4071d87e110941a2a1fe94693192262f5/coverage-7.10.1-cp313-cp313-musllinux_1_2_i686.whl", hash = "sha256:df1c742ca6f46a6f6cbcaef9ac694dc2cb1260d30a6a2f5c68c5f5bcfee1cfd7", size = 245735, upload-time = "2025-07-27T14:12:08.305Z" },
    { url = "https://files.pythonhosted.org/packages/13/d5/efbc2ac4d35ae2f22ef6df2ca084c60e13bd9378be68655e3268c80349ab/coverage-7.10.1-cp313-cp313-musllinux_1_2_x86_64.whl", hash = "sha256:40f9a38676f9c073bf4b9194707aa1eb97dca0e22cc3766d83879d72500132c7", size = 247118, upload-time = "2025-07-27T14:12:09.903Z" },
    { url = "https://files.pythonhosted.org/packages/d1/22/073848352bec28ca65f2b6816b892fcf9a31abbef07b868487ad15dd55f1/coverage-7.10.1-cp313-cp313-win32.whl", hash = "sha256:2348631f049e884839553b9974f0821d39241c6ffb01a418efce434f7eba0fe7", size = 217381, upload-time = "2025-07-27T14:12:11.535Z" },
    { url = "https://files.pythonhosted.org/packages/b7/df/df6a0ff33b042f000089bd11b6bb034bab073e2ab64a56e78ed882cba55d/coverage-7.10.1-cp313-cp313-win_amd64.whl", hash = "sha256:4072b31361b0d6d23f750c524f694e1a417c1220a30d3ef02741eed28520c48e", size = 218152, upload-time = "2025-07-27T14:12:13.182Z" },
    { url = "https://files.pythonhosted.org/packages/30/e3/5085ca849a40ed6b47cdb8f65471c2f754e19390b5a12fa8abd25cbfaa8f/coverage-7.10.1-cp313-cp313-win_arm64.whl", hash = "sha256:3e31dfb8271937cab9425f19259b1b1d1f556790e98eb266009e7a61d337b6d4", size = 216559, upload-time = "2025-07-27T14:12:14.807Z" },
    { url = "https://files.pythonhosted.org/packages/cc/93/58714efbfdeb547909feaabe1d67b2bdd59f0597060271b9c548d5efb529/coverage-7.10.1-cp313-cp313t-macosx_10_13_x86_64.whl", hash = "sha256:1c4f679c6b573a5257af6012f167a45be4c749c9925fd44d5178fd641ad8bf72", size = 215677, upload-time = "2025-07-27T14:12:16.68Z" },
    { url = "https://files.pythonhosted.org/packages/c0/0c/18eaa5897e7e8cb3f8c45e563e23e8a85686b4585e29d53cacb6bc9cb340/coverage-7.10.1-cp313-cp313t-macosx_11_0_arm64.whl", hash = "sha256:871ebe8143da284bd77b84a9136200bd638be253618765d21a1fce71006d94af", size = 215899, upload-time = "2025-07-27T14:12:18.758Z" },
    { url = "https://files.pythonhosted.org/packages/84/c1/9d1affacc3c75b5a184c140377701bbf14fc94619367f07a269cd9e4fed6/coverage-7.10.1-cp313-cp313t-manylinux1_i686.manylinux_2_28_i686.manylinux_2_5_i686.whl", hash = "sha256:998c4751dabf7d29b30594af416e4bf5091f11f92a8d88eb1512c7ba136d1ed7", size = 257140, upload-time = "2025-07-27T14:12:20.357Z" },
    { url = "https://files.pythonhosted.org/packages/3d/0f/339bc6b8fa968c346df346068cca1f24bdea2ddfa93bb3dc2e7749730962/coverage-7.10.1-cp313-cp313t-manylinux1_x86_64.manylinux_2_28_x86_64.manylinux_2_5_x86_64.whl", hash = "sha256:780f750a25e7749d0af6b3631759c2c14f45de209f3faaa2398312d1c7a22759", size = 259005, upload-time = "2025-07-27T14:12:22.007Z" },
    { url = "https://files.pythonhosted.org/packages/c8/22/89390864b92ea7c909079939b71baba7e5b42a76bf327c1d615bd829ba57/coverage-7.10.1-cp313-cp313t-manylinux2014_aarch64.manylinux_2_17_aarch64.manylinux_2_28_aarch64.whl", hash = "sha256:590bdba9445df4763bdbebc928d8182f094c1f3947a8dc0fc82ef014dbdd8324", size = 261143, upload-time = "2025-07-27T14:12:23.746Z" },
    { url = "https://files.pythonhosted.org/packages/2c/56/3d04d89017c0c41c7a71bd69b29699d919b6bbf2649b8b2091240b97dd6a/coverage-7.10.1-cp313-cp313t-musllinux_1_2_aarch64.whl", hash = "sha256:9b2df80cb6a2af86d300e70acb82e9b79dab2c1e6971e44b78dbfc1a1e736b53", size = 258735, upload-time = "2025-07-27T14:12:25.73Z" },
    { url = "https://files.pythonhosted.org/packages/cb/40/312252c8afa5ca781063a09d931f4b9409dc91526cd0b5a2b84143ffafa2/coverage-7.10.1-cp313-cp313t-musllinux_1_2_i686.whl", hash = "sha256:d6a558c2725bfb6337bf57c1cd366c13798bfd3bfc9e3dd1f4a6f6fc95a4605f", size = 256871, upload-time = "2025-07-27T14:12:27.767Z" },
    { url = "https://files.pythonhosted.org/packages/1f/2b/564947d5dede068215aaddb9e05638aeac079685101462218229ddea9113/coverage-7.10.1-cp313-cp313t-musllinux_1_2_x86_64.whl", hash = "sha256:e6150d167f32f2a54690e572e0a4c90296fb000a18e9b26ab81a6489e24e78dd", size = 257692, upload-time = "2025-07-27T14:12:29.347Z" },
    { url = "https://files.pythonhosted.org/packages/93/1b/c8a867ade85cb26d802aea2209b9c2c80613b9c122baa8c8ecea6799648f/coverage-7.10.1-cp313-cp313t-win32.whl", hash = "sha256:d946a0c067aa88be4a593aad1236493313bafaa27e2a2080bfe88db827972f3c", size = 218059, upload-time = "2025-07-27T14:12:31.076Z" },
    { url = "https://files.pythonhosted.org/packages/a1/fe/cd4ab40570ae83a516bf5e754ea4388aeedd48e660e40c50b7713ed4f930/coverage-7.10.1-cp313-cp313t-win_amd64.whl", hash = "sha256:e37c72eaccdd5ed1130c67a92ad38f5b2af66eeff7b0abe29534225db2ef7b18", size = 219150, upload-time = "2025-07-27T14:12:32.746Z" },
    { url = "https://files.pythonhosted.org/packages/8d/16/6e5ed5854be6d70d0c39e9cb9dd2449f2c8c34455534c32c1a508c7dbdb5/coverage-7.10.1-cp313-cp313t-win_arm64.whl", hash = "sha256:89ec0ffc215c590c732918c95cd02b55c7d0f569d76b90bb1a5e78aa340618e4", size = 217014, upload-time = "2025-07-27T14:12:34.406Z" },
    { url = "https://files.pythonhosted.org/packages/54/8e/6d0bfe9c3d7121cf936c5f8b03e8c3da1484fb801703127dba20fb8bd3c7/coverage-7.10.1-cp314-cp314-macosx_10_13_x86_64.whl", hash = "sha256:166d89c57e877e93d8827dac32cedae6b0277ca684c6511497311249f35a280c", size = 214951, upload-time = "2025-07-27T14:12:36.069Z" },
    { url = "https://files.pythonhosted.org/packages/f2/29/e3e51a8c653cf2174c60532aafeb5065cea0911403fa144c9abe39790308/coverage-7.10.1-cp314-cp314-macosx_11_0_arm64.whl", hash = "sha256:bed4a2341b33cd1a7d9ffc47df4a78ee61d3416d43b4adc9e18b7d266650b83e", size = 215229, upload-time = "2025-07-27T14:12:37.759Z" },
    { url = "https://files.pythonhosted.org/packages/e0/59/3c972080b2fa18b6c4510201f6d4dc87159d450627d062cd9ad051134062/coverage-7.10.1-cp314-cp314-manylinux1_i686.manylinux_2_28_i686.manylinux_2_5_i686.whl", hash = "sha256:ddca1e4f5f4c67980533df01430184c19b5359900e080248bbf4ed6789584d8b", size = 245738, upload-time = "2025-07-27T14:12:39.453Z" },
    { url = "https://files.pythonhosted.org/packages/2e/04/fc0d99d3f809452654e958e1788454f6e27b34e43f8f8598191c8ad13537/coverage-7.10.1-cp314-cp314-manylinux1_x86_64.manylinux_2_28_x86_64.manylinux_2_5_x86_64.whl", hash = "sha256:37b69226001d8b7de7126cad7366b0778d36777e4d788c66991455ba817c5b41", size = 248045, upload-time = "2025-07-27T14:12:41.387Z" },
    { url = "https://files.pythonhosted.org/packages/5e/2e/afcbf599e77e0dfbf4c97197747250d13d397d27e185b93987d9eaac053d/coverage-7.10.1-cp314-cp314-manylinux2014_aarch64.manylinux_2_17_aarch64.manylinux_2_28_aarch64.whl", hash = "sha256:b2f22102197bcb1722691296f9e589f02b616f874e54a209284dd7b9294b0b7f", size = 249666, upload-time = "2025-07-27T14:12:43.056Z" },
    { url = "https://files.pythonhosted.org/packages/6e/ae/bc47f7f8ecb7a06cbae2bf86a6fa20f479dd902bc80f57cff7730438059d/coverage-7.10.1-cp314-cp314-musllinux_1_2_aarch64.whl", hash = "sha256:1e0c768b0f9ac5839dac5cf88992a4bb459e488ee8a1f8489af4cb33b1af00f1", size = 247692, upload-time = "2025-07-27T14:12:44.83Z" },
    { url = "https://files.pythonhosted.org/packages/b6/26/cbfa3092d31ccba8ba7647e4d25753263e818b4547eba446b113d7d1efdf/coverage-7.10.1-cp314-cp314-musllinux_1_2_i686.whl", hash = "sha256:991196702d5e0b120a8fef2664e1b9c333a81d36d5f6bcf6b225c0cf8b0451a2", size = 245536, upload-time = "2025-07-27T14:12:46.527Z" },
    { url = "https://files.pythonhosted.org/packages/56/77/9c68e92500e6a1c83d024a70eadcc9a173f21aadd73c4675fe64c9c43fdf/coverage-7.10.1-cp314-cp314-musllinux_1_2_x86_64.whl", hash = "sha256:ae8e59e5f4fd85d6ad34c2bb9d74037b5b11be072b8b7e9986beb11f957573d4", size = 246954, upload-time = "2025-07-27T14:12:49.279Z" },
    { url = "https://files.pythonhosted.org/packages/7f/a5/ba96671c5a669672aacd9877a5987c8551501b602827b4e84256da2a30a7/coverage-7.10.1-cp314-cp314-win32.whl", hash = "sha256:042125c89cf74a074984002e165d61fe0e31c7bd40ebb4bbebf07939b5924613", size = 217616, upload-time = "2025-07-27T14:12:51.214Z" },
    { url = "https://files.pythonhosted.org/packages/e7/3c/e1e1eb95fc1585f15a410208c4795db24a948e04d9bde818fe4eb893bc85/coverage-7.10.1-cp314-cp314-win_amd64.whl", hash = "sha256:a22c3bfe09f7a530e2c94c87ff7af867259c91bef87ed2089cd69b783af7b84e", size = 218412, upload-time = "2025-07-27T14:12:53.429Z" },
    { url = "https://files.pythonhosted.org/packages/b0/85/7e1e5be2cb966cba95566ba702b13a572ca744fbb3779df9888213762d67/coverage-7.10.1-cp314-cp314-win_arm64.whl", hash = "sha256:ee6be07af68d9c4fca4027c70cea0c31a0f1bc9cb464ff3c84a1f916bf82e652", size = 216776, upload-time = "2025-07-27T14:12:55.482Z" },
    { url = "https://files.pythonhosted.org/packages/62/0f/5bb8f29923141cca8560fe2217679caf4e0db643872c1945ac7d8748c2a7/coverage-7.10.1-cp314-cp314t-macosx_10_13_x86_64.whl", hash = "sha256:d24fb3c0c8ff0d517c5ca5de7cf3994a4cd559cde0315201511dbfa7ab528894", size = 215698, upload-time = "2025-07-27T14:12:57.225Z" },
    { url = "https://files.pythonhosted.org/packages/80/29/547038ffa4e8e4d9e82f7dfc6d152f75fcdc0af146913f0ba03875211f03/coverage-7.10.1-cp314-cp314t-macosx_11_0_arm64.whl", hash = "sha256:1217a54cfd79be20512a67ca81c7da3f2163f51bbfd188aab91054df012154f5", size = 215902, upload-time = "2025-07-27T14:12:59.071Z" },
    { url = "https://files.pythonhosted.org/packages/e1/8a/7aaa8fbfaed900147987a424e112af2e7790e1ac9cd92601e5bd4e1ba60a/coverage-7.10.1-cp314-cp314t-manylinux1_i686.manylinux_2_28_i686.manylinux_2_5_i686.whl", hash = "sha256:51f30da7a52c009667e02f125737229d7d8044ad84b79db454308033a7808ab2", size = 257230, upload-time = "2025-07-27T14:13:01.248Z" },
    { url = "https://files.pythonhosted.org/packages/e5/1d/c252b5ffac44294e23a0d79dd5acf51749b39795ccc898faeabf7bee903f/coverage-7.10.1-cp314-cp314t-manylinux1_x86_64.manylinux_2_28_x86_64.manylinux_2_5_x86_64.whl", hash = "sha256:ed3718c757c82d920f1c94089066225ca2ad7f00bb904cb72b1c39ebdd906ccb", size = 259194, upload-time = "2025-07-27T14:13:03.247Z" },
    { url = "https://files.pythonhosted.org/packages/16/ad/6c8d9f83d08f3bac2e7507534d0c48d1a4f52c18e6f94919d364edbdfa8f/coverage-7.10.1-cp314-cp314t-manylinux2014_aarch64.manylinux_2_17_aarch64.manylinux_2_28_aarch64.whl", hash = "sha256:cc452481e124a819ced0c25412ea2e144269ef2f2534b862d9f6a9dae4bda17b", size = 261316, upload-time = "2025-07-27T14:13:04.957Z" },
    { url = "https://files.pythonhosted.org/packages/d6/4e/f9bbf3a36c061e2e0e0f78369c006d66416561a33d2bee63345aee8ee65e/coverage-7.10.1-cp314-cp314t-musllinux_1_2_aarch64.whl", hash = "sha256:9d6f494c307e5cb9b1e052ec1a471060f1dea092c8116e642e7a23e79d9388ea", size = 258794, upload-time = "2025-07-27T14:13:06.715Z" },
    { url = "https://files.pythonhosted.org/packages/87/82/e600bbe78eb2cb0541751d03cef9314bcd0897e8eea156219c39b685f869/coverage-7.10.1-cp314-cp314t-musllinux_1_2_i686.whl", hash = "sha256:fc0e46d86905ddd16b85991f1f4919028092b4e511689bbdaff0876bd8aab3dd", size = 256869, upload-time = "2025-07-27T14:13:08.933Z" },
    { url = "https://files.pythonhosted.org/packages/ce/5d/2fc9a9236c5268f68ac011d97cd3a5ad16cc420535369bedbda659fdd9b7/coverage-7.10.1-cp314-cp314t-musllinux_1_2_x86_64.whl", hash = "sha256:80b9ccd82e30038b61fc9a692a8dc4801504689651b281ed9109f10cc9fe8b4d", size = 257765, upload-time = "2025-07-27T14:13:10.778Z" },
    { url = "https://files.pythonhosted.org/packages/8a/05/b4e00b2bd48a2dc8e1c7d2aea7455f40af2e36484ab2ef06deb85883e9fe/coverage-7.10.1-cp314-cp314t-win32.whl", hash = "sha256:e58991a2b213417285ec866d3cd32db17a6a88061a985dbb7e8e8f13af429c47", size = 218420, upload-time = "2025-07-27T14:13:12.882Z" },
    { url = "https://files.pythonhosted.org/packages/77/fb/d21d05f33ea27ece327422240e69654b5932b0b29e7fbc40fbab3cf199bf/coverage-7.10.1-cp314-cp314t-win_amd64.whl", hash = "sha256:e88dd71e4ecbc49d9d57d064117462c43f40a21a1383507811cf834a4a620651", size = 219536, upload-time = "2025-07-27T14:13:14.718Z" },
    { url = "https://files.pythonhosted.org/packages/a6/68/7fea94b141281ed8be3d1d5c4319a97f2befc3e487ce33657fc64db2c45e/coverage-7.10.1-cp314-cp314t-win_arm64.whl", hash = "sha256:1aadfb06a30c62c2eb82322171fe1f7c288c80ca4156d46af0ca039052814bab", size = 217190, upload-time = "2025-07-27T14:13:16.85Z" },
    { url = "https://files.pythonhosted.org/packages/0f/64/922899cff2c0fd3496be83fa8b81230f5a8d82a2ad30f98370b133c2c83b/coverage-7.10.1-py3-none-any.whl", hash = "sha256:fa2a258aa6bf188eb9a8948f7102a83da7c430a0dce918dbd8b60ef8fcb772d7", size = 206597, upload-time = "2025-07-27T14:13:37.221Z" },
]

[[package]]
name = "cryptography"
version = "45.0.5"
source = { registry = "https://pypi.org/simple" }
dependencies = [
    { name = "cffi", marker = "platform_python_implementation != 'PyPy'" },
]
sdist = { url = "https://files.pythonhosted.org/packages/95/1e/49527ac611af559665f71cbb8f92b332b5ec9c6fbc4e88b0f8e92f5e85df/cryptography-45.0.5.tar.gz", hash = "sha256:72e76caa004ab63accdf26023fccd1d087f6d90ec6048ff33ad0445abf7f605a", size = 744903, upload-time = "2025-07-02T13:06:25.941Z" }
wheels = [
    { url = "https://files.pythonhosted.org/packages/f0/fb/09e28bc0c46d2c547085e60897fea96310574c70fb21cd58a730a45f3403/cryptography-45.0.5-cp311-abi3-macosx_10_9_universal2.whl", hash = "sha256:101ee65078f6dd3e5a028d4f19c07ffa4dd22cce6a20eaa160f8b5219911e7d8", size = 7043092, upload-time = "2025-07-02T13:05:01.514Z" },
    { url = "https://files.pythonhosted.org/packages/b1/05/2194432935e29b91fb649f6149c1a4f9e6d3d9fc880919f4ad1bcc22641e/cryptography-45.0.5-cp311-abi3-manylinux2014_aarch64.manylinux_2_17_aarch64.whl", hash = "sha256:3a264aae5f7fbb089dbc01e0242d3b67dffe3e6292e1f5182122bdf58e65215d", size = 4205926, upload-time = "2025-07-02T13:05:04.741Z" },
    { url = "https://files.pythonhosted.org/packages/07/8b/9ef5da82350175e32de245646b1884fc01124f53eb31164c77f95a08d682/cryptography-45.0.5-cp311-abi3-manylinux2014_x86_64.manylinux_2_17_x86_64.whl", hash = "sha256:e74d30ec9c7cb2f404af331d5b4099a9b322a8a6b25c4632755c8757345baac5", size = 4429235, upload-time = "2025-07-02T13:05:07.084Z" },
    { url = "https://files.pythonhosted.org/packages/7c/e1/c809f398adde1994ee53438912192d92a1d0fc0f2d7582659d9ef4c28b0c/cryptography-45.0.5-cp311-abi3-manylinux_2_28_aarch64.whl", hash = "sha256:3af26738f2db354aafe492fb3869e955b12b2ef2e16908c8b9cb928128d42c57", size = 4209785, upload-time = "2025-07-02T13:05:09.321Z" },
    { url = "https://files.pythonhosted.org/packages/d0/8b/07eb6bd5acff58406c5e806eff34a124936f41a4fb52909ffa4d00815f8c/cryptography-45.0.5-cp311-abi3-manylinux_2_28_armv7l.manylinux_2_31_armv7l.whl", hash = "sha256:e6c00130ed423201c5bc5544c23359141660b07999ad82e34e7bb8f882bb78e0", size = 3893050, upload-time = "2025-07-02T13:05:11.069Z" },
    { url = "https://files.pythonhosted.org/packages/ec/ef/3333295ed58d900a13c92806b67e62f27876845a9a908c939f040887cca9/cryptography-45.0.5-cp311-abi3-manylinux_2_28_x86_64.whl", hash = "sha256:dd420e577921c8c2d31289536c386aaa30140b473835e97f83bc71ea9d2baf2d", size = 4457379, upload-time = "2025-07-02T13:05:13.32Z" },
    { url = "https://files.pythonhosted.org/packages/d9/9d/44080674dee514dbb82b21d6fa5d1055368f208304e2ab1828d85c9de8f4/cryptography-45.0.5-cp311-abi3-manylinux_2_34_aarch64.whl", hash = "sha256:d05a38884db2ba215218745f0781775806bde4f32e07b135348355fe8e4991d9", size = 4209355, upload-time = "2025-07-02T13:05:15.017Z" },
    { url = "https://files.pythonhosted.org/packages/c9/d8/0749f7d39f53f8258e5c18a93131919ac465ee1f9dccaf1b3f420235e0b5/cryptography-45.0.5-cp311-abi3-manylinux_2_34_x86_64.whl", hash = "sha256:ad0caded895a00261a5b4aa9af828baede54638754b51955a0ac75576b831b27", size = 4456087, upload-time = "2025-07-02T13:05:16.945Z" },
    { url = "https://files.pythonhosted.org/packages/09/d7/92acac187387bf08902b0bf0699816f08553927bdd6ba3654da0010289b4/cryptography-45.0.5-cp311-abi3-musllinux_1_2_aarch64.whl", hash = "sha256:9024beb59aca9d31d36fcdc1604dd9bbeed0a55bface9f1908df19178e2f116e", size = 4332873, upload-time = "2025-07-02T13:05:18.743Z" },
    { url = "https://files.pythonhosted.org/packages/03/c2/840e0710da5106a7c3d4153c7215b2736151bba60bf4491bdb421df5056d/cryptography-45.0.5-cp311-abi3-musllinux_1_2_x86_64.whl", hash = "sha256:91098f02ca81579c85f66df8a588c78f331ca19089763d733e34ad359f474174", size = 4564651, upload-time = "2025-07-02T13:05:21.382Z" },
    { url = "https://files.pythonhosted.org/packages/2e/92/cc723dd6d71e9747a887b94eb3827825c6c24b9e6ce2bb33b847d31d5eaa/cryptography-45.0.5-cp311-abi3-win32.whl", hash = "sha256:926c3ea71a6043921050eaa639137e13dbe7b4ab25800932a8498364fc1abec9", size = 2929050, upload-time = "2025-07-02T13:05:23.39Z" },
    { url = "https://files.pythonhosted.org/packages/1f/10/197da38a5911a48dd5389c043de4aec4b3c94cb836299b01253940788d78/cryptography-45.0.5-cp311-abi3-win_amd64.whl", hash = "sha256:b85980d1e345fe769cfc57c57db2b59cff5464ee0c045d52c0df087e926fbe63", size = 3403224, upload-time = "2025-07-02T13:05:25.202Z" },
    { url = "https://files.pythonhosted.org/packages/fe/2b/160ce8c2765e7a481ce57d55eba1546148583e7b6f85514472b1d151711d/cryptography-45.0.5-cp37-abi3-macosx_10_9_universal2.whl", hash = "sha256:f3562c2f23c612f2e4a6964a61d942f891d29ee320edb62ff48ffb99f3de9ae8", size = 7017143, upload-time = "2025-07-02T13:05:27.229Z" },
    { url = "https://files.pythonhosted.org/packages/c2/e7/2187be2f871c0221a81f55ee3105d3cf3e273c0a0853651d7011eada0d7e/cryptography-45.0.5-cp37-abi3-manylinux2014_aarch64.manylinux_2_17_aarch64.whl", hash = "sha256:3fcfbefc4a7f332dece7272a88e410f611e79458fab97b5efe14e54fe476f4fd", size = 4197780, upload-time = "2025-07-02T13:05:29.299Z" },
    { url = "https://files.pythonhosted.org/packages/b9/cf/84210c447c06104e6be9122661159ad4ce7a8190011669afceeaea150524/cryptography-45.0.5-cp37-abi3-manylinux2014_x86_64.manylinux_2_17_x86_64.whl", hash = "sha256:460f8c39ba66af7db0545a8c6f2eabcbc5a5528fc1cf6c3fa9a1e44cec33385e", size = 4420091, upload-time = "2025-07-02T13:05:31.221Z" },
    { url = "https://files.pythonhosted.org/packages/3e/6a/cb8b5c8bb82fafffa23aeff8d3a39822593cee6e2f16c5ca5c2ecca344f7/cryptography-45.0.5-cp37-abi3-manylinux_2_28_aarch64.whl", hash = "sha256:9b4cf6318915dccfe218e69bbec417fdd7c7185aa7aab139a2c0beb7468c89f0", size = 4198711, upload-time = "2025-07-02T13:05:33.062Z" },
    { url = "https://files.pythonhosted.org/packages/04/f7/36d2d69df69c94cbb2473871926daf0f01ad8e00fe3986ac3c1e8c4ca4b3/cryptography-45.0.5-cp37-abi3-manylinux_2_28_armv7l.manylinux_2_31_armv7l.whl", hash = "sha256:2089cc8f70a6e454601525e5bf2779e665d7865af002a5dec8d14e561002e135", size = 3883299, upload-time = "2025-07-02T13:05:34.94Z" },
    { url = "https://files.pythonhosted.org/packages/82/c7/f0ea40f016de72f81288e9fe8d1f6748036cb5ba6118774317a3ffc6022d/cryptography-45.0.5-cp37-abi3-manylinux_2_28_x86_64.whl", hash = "sha256:0027d566d65a38497bc37e0dd7c2f8ceda73597d2ac9ba93810204f56f52ebc7", size = 4450558, upload-time = "2025-07-02T13:05:37.288Z" },
    { url = "https://files.pythonhosted.org/packages/06/ae/94b504dc1a3cdf642d710407c62e86296f7da9e66f27ab12a1ee6fdf005b/cryptography-45.0.5-cp37-abi3-manylinux_2_34_aarch64.whl", hash = "sha256:be97d3a19c16a9be00edf79dca949c8fa7eff621763666a145f9f9535a5d7f42", size = 4198020, upload-time = "2025-07-02T13:05:39.102Z" },
    { url = "https://files.pythonhosted.org/packages/05/2b/aaf0adb845d5dabb43480f18f7ca72e94f92c280aa983ddbd0bcd6ecd037/cryptography-45.0.5-cp37-abi3-manylinux_2_34_x86_64.whl", hash = "sha256:7760c1c2e1a7084153a0f68fab76e754083b126a47d0117c9ed15e69e2103492", size = 4449759, upload-time = "2025-07-02T13:05:41.398Z" },
    { url = "https://files.pythonhosted.org/packages/91/e4/f17e02066de63e0100a3a01b56f8f1016973a1d67551beaf585157a86b3f/cryptography-45.0.5-cp37-abi3-musllinux_1_2_aarch64.whl", hash = "sha256:6ff8728d8d890b3dda5765276d1bc6fb099252915a2cd3aff960c4c195745dd0", size = 4319991, upload-time = "2025-07-02T13:05:43.64Z" },
    { url = "https://files.pythonhosted.org/packages/f2/2e/e2dbd629481b499b14516eed933f3276eb3239f7cee2dcfa4ee6b44d4711/cryptography-45.0.5-cp37-abi3-musllinux_1_2_x86_64.whl", hash = "sha256:7259038202a47fdecee7e62e0fd0b0738b6daa335354396c6ddebdbe1206af2a", size = 4554189, upload-time = "2025-07-02T13:05:46.045Z" },
    { url = "https://files.pythonhosted.org/packages/f8/ea/a78a0c38f4c8736287b71c2ea3799d173d5ce778c7d6e3c163a95a05ad2a/cryptography-45.0.5-cp37-abi3-win32.whl", hash = "sha256:1e1da5accc0c750056c556a93c3e9cb828970206c68867712ca5805e46dc806f", size = 2911769, upload-time = "2025-07-02T13:05:48.329Z" },
    { url = "https://files.pythonhosted.org/packages/79/b3/28ac139109d9005ad3f6b6f8976ffede6706a6478e21c889ce36c840918e/cryptography-45.0.5-cp37-abi3-win_amd64.whl", hash = "sha256:90cb0a7bb35959f37e23303b7eed0a32280510030daba3f7fdfbb65defde6a97", size = 3390016, upload-time = "2025-07-02T13:05:50.811Z" },
]

[[package]]
name = "db-dtypes"
version = "1.4.3"
source = { registry = "https://pypi.org/simple" }
dependencies = [
    { name = "numpy" },
    { name = "packaging" },
    { name = "pandas" },
    { name = "pyarrow" },
]
sdist = { url = "https://files.pythonhosted.org/packages/7d/c8/83fd7a11ef8d960da6c58d1a36b430b0a1818ae7a1da6efe887d96c35f40/db_dtypes-1.4.3.tar.gz", hash = "sha256:d3cb08c32939d24e05501f17694be8c1c54cfb4620d61fb56fb311e8c3d8885e", size = 33379, upload-time = "2025-05-12T13:54:21.736Z" }
wheels = [
    { url = "https://files.pythonhosted.org/packages/db/91/66065d933b4814295fd0ddc16a66ef193dff14bf8d15895723f38640a3ab/db_dtypes-1.4.3-py3-none-any.whl", hash = "sha256:a1c92b819af947fae1701d80a71f2a0eac08f825ca52cf0c68aeba80577ae966", size = 18110, upload-time = "2025-05-12T13:54:20.146Z" },
]

[[package]]
name = "dbt-bigquery"
version = "1.7.9"
source = { registry = "https://pypi.org/simple" }
dependencies = [
    { name = "dbt-core" },
    { name = "google-api-core" },
    { name = "google-cloud-bigquery", extra = ["pandas"] },
    { name = "google-cloud-dataproc" },
    { name = "google-cloud-storage" },
]
sdist = { url = "https://files.pythonhosted.org/packages/e0/f7/9ad56a108cec16e279465fb06c57727f30de193b955cae9943ccee66fe18/dbt_bigquery-1.7.9.tar.gz", hash = "sha256:b2f77ca76f8a5b7427911b16f2ff84588421fe89931dc7afbb77b42eb93fecd2", size = 54979, upload-time = "2024-05-15T22:00:15.481Z" }
wheels = [
    { url = "https://files.pythonhosted.org/packages/43/6e/8b21a2bbf42f348ab478a691b90164319a32630f802b441823fa89c307b3/dbt_bigquery-1.7.9-py3-none-any.whl", hash = "sha256:dd10a1bb12007ac4ed1fd5b95836f67f800a59df9ad82e0dc1d51f89fc7561fd", size = 76271, upload-time = "2024-05-15T22:00:11.527Z" },
]

[[package]]
name = "dbt-core"
version = "1.7.19"
source = { registry = "https://pypi.org/simple" }
dependencies = [
    { name = "agate" },
    { name = "cffi" },
    { name = "click" },
    { name = "colorama" },
    { name = "dbt-extractor" },
    { name = "dbt-semantic-interfaces" },
    { name = "idna" },
    { name = "isodate" },
    { name = "jinja2" },
    { name = "jsonschema" },
    { name = "logbook" },
    { name = "mashumaro", extra = ["msgpack"] },
    { name = "minimal-snowplow-tracker" },
    { name = "networkx" },
    { name = "packaging" },
    { name = "pathspec" },
    { name = "protobuf" },
    { name = "pytz" },
    { name = "pyyaml" },
    { name = "requests" },
    { name = "sqlparse" },
    { name = "typing-extensions" },
    { name = "urllib3" },
]
sdist = { url = "https://files.pythonhosted.org/packages/b7/66/32e97ff2dd9560a1b7e2b88a4fbaacc5bc1d0f668fede072c0a4c7f6c9a0/dbt_core-1.7.19.tar.gz", hash = "sha256:39f868f050be4f66f7791a6aad550b59b4f096cf79859e8efa2794fae5a7e318", size = 916539, upload-time = "2024-12-02T18:23:00.55Z" }
wheels = [
    { url = "https://files.pythonhosted.org/packages/b0/63/d8f91045e96d653c5301636aed29a5d7ab096c865863617ac36fd71d8f9b/dbt_core-1.7.19-py3-none-any.whl", hash = "sha256:682ef2ef36571b1d180462b54af0cbf4be4a2f042494f104063365bd26e0f32b", size = 1025955, upload-time = "2024-12-02T18:22:55.382Z" },
]

[[package]]
name = "dbt-extractor"
version = "0.5.1"
source = { registry = "https://pypi.org/simple" }
sdist = { url = "https://files.pythonhosted.org/packages/2c/d0/4ee14955ad0214da695b3c15dc0acf2ab54c9d263242f36073c999cb699a/dbt_extractor-0.5.1.tar.gz", hash = "sha256:cd5d95576a8dea4190240aaf9936a37fd74b4b7913ca69a3c368fc4472bb7e13", size = 266278, upload-time = "2023-11-28T17:25:19.934Z" }
wheels = [
    { url = "https://files.pythonhosted.org/packages/77/1f/ca6d66d67464df1ea8e814d09b1100d15672ae4ce7f0dff41f67956e5f7f/dbt_extractor-0.5.1-cp38-abi3-macosx_10_12_x86_64.macosx_11_0_arm64.macosx_10_12_universal2.whl", hash = "sha256:3b91e6106b967d908b34f83929d3f50ee2b498876a1be9c055fe060ed728c556", size = 865677, upload-time = "2023-11-28T17:24:52.457Z" },
    { url = "https://files.pythonhosted.org/packages/3b/be/0ae4a5c6c721ee42d849482084b5f4544acafe3c8cf4c84170f35c63fe50/dbt_extractor-0.5.1-cp38-abi3-macosx_10_12_x86_64.whl", hash = "sha256:3614ce9f83ae4cd0dc95f77730034a793a1c090a52dcf698ba1c94050afe3a8b", size = 438730, upload-time = "2023-11-28T17:24:54.004Z" },
    { url = "https://files.pythonhosted.org/packages/a9/ac/bbe5d223a03632d4192414a8af0aa6e2c16555a6e7d33515225b4c978096/dbt_extractor-0.5.1-cp38-abi3-manylinux_2_12_i686.manylinux2010_i686.whl", hash = "sha256:ea4edf33035d0a060b1e01c42fb2d99316457d44c954d6ed4eed9f1948664d87", size = 1385155, upload-time = "2023-11-28T17:24:55.783Z" },
    { url = "https://files.pythonhosted.org/packages/6d/96/caef63d79f3a06bcae1aca43302c1b9efa58590644efca41c4404607510e/dbt_extractor-0.5.1-cp38-abi3-manylinux_2_17_aarch64.manylinux2014_aarch64.whl", hash = "sha256:d3b9bf50eb062b4344d9546fe42038996c6e7e7daa10724aa955d64717260e5d", size = 1344382, upload-time = "2023-11-28T17:24:57.753Z" },
    { url = "https://files.pythonhosted.org/packages/66/ce/8c248ba3def50203925a1404d21a03999e2fe32bf7611e6f9de1006817ba/dbt_extractor-0.5.1-cp38-abi3-manylinux_2_17_armv7l.manylinux2014_armv7l.whl", hash = "sha256:c0ce901d4ebf0664977e4e1cbf596d4afc6c1339fcc7d2cf67ce3481566a626f", size = 1343152, upload-time = "2023-11-28T17:24:59.357Z" },
    { url = "https://files.pythonhosted.org/packages/11/73/5ead77c8b742453e1a34a064d921933bbca4f8941ad8f14fd47d0a15c49c/dbt_extractor-0.5.1-cp38-abi3-manylinux_2_17_ppc64.manylinux2014_ppc64.whl", hash = "sha256:cbe338b76e9ffaa18275456e041af56c21bb517f6fbda7a58308138703da0996", size = 1498587, upload-time = "2023-11-28T17:25:01.2Z" },
    { url = "https://files.pythonhosted.org/packages/51/e6/140058fbeb482071a7b199986c40385dfdc97f23b0ea20b0740762d2e116/dbt_extractor-0.5.1-cp38-abi3-manylinux_2_17_ppc64le.manylinux2014_ppc64le.whl", hash = "sha256:1b25fa7a276ab26aa2d70ff6e0cf4cfb1490d7831fb57ee1337c24d2b0333b84", size = 1482391, upload-time = "2023-11-28T17:25:03.274Z" },
    { url = "https://files.pythonhosted.org/packages/63/e6/a40a89c75701fa91fc7297b9d77f303fc93669a32a10be4457a02de0584f/dbt_extractor-0.5.1-cp38-abi3-manylinux_2_17_s390x.manylinux2014_s390x.whl", hash = "sha256:c5651e458be910ff567c0da3ea2eb084fd01884cc88888ac2cf1e240dcddacc2", size = 1517273, upload-time = "2023-11-28T17:25:04.789Z" },
    { url = "https://files.pythonhosted.org/packages/30/da/a9528ca8224317aad1dab22f77468dd13e94c46b56db953b5b1e3b698a8f/dbt_extractor-0.5.1-cp38-abi3-manylinux_2_17_x86_64.manylinux2014_x86_64.whl", hash = "sha256:62e4f040fd338b652683421ce48e903812e27fd6e7af58b1b70a4e1f9f2c79e3", size = 1346957, upload-time = "2023-11-28T17:25:06.814Z" },
    { url = "https://files.pythonhosted.org/packages/7b/2b/48ad70e0490e492b1f59e260d447b3c9eaaad661eb4b46baacc2f328dabf/dbt_extractor-0.5.1-cp38-abi3-musllinux_1_2_aarch64.whl", hash = "sha256:91e25ad78f1f4feadd27587ebbcc46ad909cfad843118908f30336d08d8400ca", size = 1524362, upload-time = "2023-11-28T17:25:09.55Z" },
    { url = "https://files.pythonhosted.org/packages/6c/cc/6dce67509e94080535b400b03d7d13fecd2acba72c10c21df8b7755212ce/dbt_extractor-0.5.1-cp38-abi3-musllinux_1_2_armv7l.whl", hash = "sha256:cdf9938b36cd098bcdd80f43dc03864da3f69f57d903a9160a32236540d4ddcd", size = 1603552, upload-time = "2023-11-28T17:25:11.452Z" },
    { url = "https://files.pythonhosted.org/packages/58/b6/14ab2c80385a29ad013a0a0642522b393bf1220d6c01587aad4796784cc1/dbt_extractor-0.5.1-cp38-abi3-musllinux_1_2_i686.whl", hash = "sha256:475e2c05b17eb4976eff6c8f7635be42bec33f15a74ceb87a40242c94a99cebf", size = 1550461, upload-time = "2023-11-28T17:25:12.875Z" },
    { url = "https://files.pythonhosted.org/packages/7c/04/19af8b0cb0e341d091cca21ff3cfed95f152e39f598b7313c79a6804f32f/dbt_extractor-0.5.1-cp38-abi3-musllinux_1_2_x86_64.whl", hash = "sha256:100453ba06e169cbdb118234ab3f06f6722a2e0e316089b81c88dea701212abc", size = 1520792, upload-time = "2023-11-28T17:25:14.449Z" },
    { url = "https://files.pythonhosted.org/packages/10/dd/b3c440b8eeac318a2d3b0f190783feedad60b962fe984d6d0cb482b128b4/dbt_extractor-0.5.1-cp38-abi3-win32.whl", hash = "sha256:6916aae085fd5f2af069fd6947933e78b742c9e3d2165e1740c2e28ae543309a", size = 261615, upload-time = "2023-11-28T17:25:15.961Z" },
    { url = "https://files.pythonhosted.org/packages/8c/ad/fa331537dbe97250dda06342775891ae2b1fb8b54cf9219e47781f641657/dbt_extractor-0.5.1-cp38-abi3-win_amd64.whl", hash = "sha256:eecc08f3743e802a8ede60c89f7b2bce872acc86120cbc0ae7df229bb8a95083", size = 283481, upload-time = "2023-11-28T17:25:17.947Z" },
]

[[package]]
name = "dbt-mysql"
version = "1.7.0"
source = { registry = "https://pypi.org/simple" }
dependencies = [
    { name = "dbt-core" },
    { name = "mysql-connector-python" },
]
sdist = { url = "https://files.pythonhosted.org/packages/ba/a0/4b6f88937eb894c8747750e160fcbfb59f6e25a1563fdbddd25c6a345ca6/dbt-mysql-1.7.0.tar.gz", hash = "sha256:8f82ee562b081d3d887a844f00fc2666328567f4c8be3f0be13a3aebefa646d2", size = 34382, upload-time = "2024-04-26T16:42:32.755Z" }
wheels = [
    { url = "https://files.pythonhosted.org/packages/72/88/bf350432441870bcadd5dad38a81feb210794055f756c733706c63c477ee/dbt_mysql-1.7.0-py3-none-any.whl", hash = "sha256:f63d7ed7dc6eafdd775609076d2e6021882a42cacf0304db3db843c4ca8a47a4", size = 54383, upload-time = "2024-04-26T16:42:30.832Z" },
]

[[package]]
name = "dbt-postgres"
version = "1.7.19"
source = { registry = "https://pypi.org/simple" }
dependencies = [
    { name = "agate" },
    { name = "dbt-core" },
    { name = "psycopg2-binary" },
]
sdist = { url = "https://files.pythonhosted.org/packages/35/f8/1023851b2771af855593e8186228ef3550b7220c4b4b4a42299e0d21cd3d/dbt_postgres-1.7.19.tar.gz", hash = "sha256:daff1e5bc08f08634be55a1279a8fe1f8e4d1d1e93ef96ca8cff9e255553a354", size = 20332, upload-time = "2024-12-02T18:23:01.603Z" }
wheels = [
    { url = "https://files.pythonhosted.org/packages/24/3a/70927db3f17256c45cb34010228b00a8fe210adc8d326041b9bc493e0cd6/dbt_postgres-1.7.19-py3-none-any.whl", hash = "sha256:e63db87b266fd4050f90158806d33ad6f02bec70476e28b78eb798c2146e8e3e", size = 29116, upload-time = "2024-12-02T18:22:56.899Z" },
]

[[package]]
name = "dbt-semantic-interfaces"
version = "0.4.4"
source = { registry = "https://pypi.org/simple" }
dependencies = [
    { name = "click" },
    { name = "importlib-metadata" },
    { name = "jinja2" },
    { name = "jsonschema" },
    { name = "more-itertools" },
    { name = "pydantic" },
    { name = "python-dateutil" },
    { name = "pyyaml" },
    { name = "typing-extensions" },
]
sdist = { url = "https://files.pythonhosted.org/packages/2e/38/e889ad15d281093e53a7ec1e692a387a92dc056fff56b8c2961634b1968b/dbt_semantic_interfaces-0.4.4.tar.gz", hash = "sha256:3b8126deb964c03d14e8af1cb4bdfb9f20c53dfcef28fa3a0bc158a8312e4070", size = 75128, upload-time = "2024-02-26T19:34:34.962Z" }
wheels = [
    { url = "https://files.pythonhosted.org/packages/9d/a8/718950dfc5975f49f5b05cd3604d266a5d68c37e2e2e95d353363d33a01c/dbt_semantic_interfaces-0.4.4-py3-none-any.whl", hash = "sha256:0149a4fd7fd4f25309edf5f856410536eaf2019f29dad58967dcf6d0625e6914", size = 118618, upload-time = "2024-02-26T19:34:36.853Z" },
]

[[package]]
name = "dbt-snowflake"
version = "1.7.5"
source = { registry = "https://pypi.org/simple" }
dependencies = [
    { name = "agate" },
    { name = "dbt-core" },
    { name = "snowflake-connector-python", extra = ["secure-local-storage"] },
]
sdist = { url = "https://files.pythonhosted.org/packages/d0/7f/37dfdeeb2ccca07a4d3863df7a77c82fa3c543cc0ba9d45c5fe5df144c96/dbt_snowflake-1.7.5.tar.gz", hash = "sha256:ea68ccb7569d8d821dbb49323fbb23dbcbeb20291875950d49ba23cc2d5f4937", size = 33888, upload-time = "2024-05-22T22:23:25.152Z" }
wheels = [
    { url = "https://files.pythonhosted.org/packages/88/06/1f315b8b8794c1d4b042a0dea3afe134ea759a545aa18ef642dea067a40f/dbt_snowflake-1.7.5-py3-none-any.whl", hash = "sha256:747cab232cee33ce4fc388ac5daf02eff5c9b90ab36f8e7432b44a226f6c3bb7", size = 46475, upload-time = "2024-05-22T22:23:22.699Z" },
]

[[package]]
name = "distlib"
version = "0.4.0"
source = { registry = "https://pypi.org/simple" }
sdist = { url = "https://files.pythonhosted.org/packages/96/8e/709914eb2b5749865801041647dc7f4e6d00b549cfe88b65ca192995f07c/distlib-0.4.0.tar.gz", hash = "sha256:feec40075be03a04501a973d81f633735b4b69f98b05450592310c0f401a4e0d", size = 614605, upload-time = "2025-07-17T16:52:00.465Z" }
wheels = [
    { url = "https://files.pythonhosted.org/packages/33/6b/e0547afaf41bf2c42e52430072fa5658766e3d65bd4b03a563d1b6336f57/distlib-0.4.0-py2.py3-none-any.whl", hash = "sha256:9659f7d87e46584a30b5780e43ac7a2143098441670ff0a49d5f9034c54a6c16", size = 469047, upload-time = "2025-07-17T16:51:58.613Z" },
]

[[package]]
name = "distro"
version = "1.9.0"
source = { registry = "https://pypi.org/simple" }
sdist = { url = "https://files.pythonhosted.org/packages/fc/f8/98eea607f65de6527f8a2e8885fc8015d3e6f5775df186e443e0964a11c3/distro-1.9.0.tar.gz", hash = "sha256:2fa77c6fd8940f116ee1d6b94a2f90b13b5ea8d019b98bc8bafdcabcdd9bdbed", size = 60722, upload-time = "2023-12-24T09:54:32.31Z" }
wheels = [
    { url = "https://files.pythonhosted.org/packages/12/b3/231ffd4ab1fc9d679809f356cebee130ac7daa00d6d6f3206dd4fd137e9e/distro-1.9.0-py3-none-any.whl", hash = "sha256:7bffd925d65168f85027d8da9af6bddab658135b840670a223589bc0c8ef02b2", size = 20277, upload-time = "2023-12-24T09:54:30.421Z" },
]

[[package]]
name = "dnspython"
version = "2.7.0"
source = { registry = "https://pypi.org/simple" }
sdist = { url = "https://files.pythonhosted.org/packages/b5/4a/263763cb2ba3816dd94b08ad3a33d5fdae34ecb856678773cc40a3605829/dnspython-2.7.0.tar.gz", hash = "sha256:ce9c432eda0dc91cf618a5cedf1a4e142651196bbcd2c80e89ed5a907e5cfaf1", size = 345197, upload-time = "2024-10-05T20:14:59.362Z" }
wheels = [
    { url = "https://files.pythonhosted.org/packages/68/1b/e0a87d256e40e8c888847551b20a017a6b98139178505dc7ffb96f04e954/dnspython-2.7.0-py3-none-any.whl", hash = "sha256:b4c34b7d10b51bcc3a5071e7b8dee77939f1e878477eeecc965e9835f63c6c86", size = 313632, upload-time = "2024-10-05T20:14:57.687Z" },
]

[[package]]
name = "duckdb"
version = "1.3.2"
source = { registry = "https://pypi.org/simple" }
sdist = { url = "https://files.pythonhosted.org/packages/47/24/a2e7fb78fba577641c286fe33185789ab1e1569ccdf4d142e005995991d2/duckdb-1.3.2.tar.gz", hash = "sha256:c658df8a1bc78704f702ad0d954d82a1edd4518d7a04f00027ec53e40f591ff5", size = 11627775, upload-time = "2025-07-08T10:41:14.444Z" }
wheels = [
    { url = "https://files.pythonhosted.org/packages/6c/5d/77f15528857c2b186ebec07778dc199ccc04aafb69fb7b15227af4f19ac9/duckdb-1.3.2-cp312-cp312-macosx_12_0_arm64.whl", hash = "sha256:2455b1ffef4e3d3c7ef8b806977c0e3973c10ec85aa28f08c993ab7f2598e8dd", size = 15538413, upload-time = "2025-07-08T10:40:29.551Z" },
    { url = "https://files.pythonhosted.org/packages/78/67/7e4964f688b846676c813a4acc527cd3454be8a9cafa10f3a9aa78d0d165/duckdb-1.3.2-cp312-cp312-macosx_12_0_universal2.whl", hash = "sha256:9d0ae509713da3461c000af27496d5413f839d26111d2a609242d9d17b37d464", size = 32535307, upload-time = "2025-07-08T10:40:31.632Z" },
    { url = "https://files.pythonhosted.org/packages/95/3d/2d7f8078194130dbf30b5ae154ce454bfc208c91aa5f3e802531a3e09bca/duckdb-1.3.2-cp312-cp312-macosx_12_0_x86_64.whl", hash = "sha256:72ca6143d23c0bf6426396400f01fcbe4785ad9ceec771bd9a4acc5b5ef9a075", size = 17110219, upload-time = "2025-07-08T10:40:34.072Z" },
    { url = "https://files.pythonhosted.org/packages/cd/05/36ff9000b9c6d2a68c1b248f133ee316fcac10c0ff817112cbf5214dbe91/duckdb-1.3.2-cp312-cp312-manylinux_2_27_aarch64.manylinux_2_28_aarch64.whl", hash = "sha256:b49a11afba36b98436db83770df10faa03ebded06514cb9b180b513d8be7f392", size = 19178569, upload-time = "2025-07-08T10:40:35.995Z" },
    { url = "https://files.pythonhosted.org/packages/ac/73/f85acbb3ac319a86abbf6b46103d58594d73529123377219980f11b388e9/duckdb-1.3.2-cp312-cp312-manylinux_2_27_x86_64.manylinux_2_28_x86_64.whl", hash = "sha256:36abdfe0d1704fe09b08d233165f312dad7d7d0ecaaca5fb3bb869f4838a2d0b", size = 21129975, upload-time = "2025-07-08T10:40:38.3Z" },
    { url = "https://files.pythonhosted.org/packages/32/40/9aa3267f3631ae06b30fb1045a48628f4dba7beb2efb485c0282b4a73367/duckdb-1.3.2-cp312-cp312-musllinux_1_2_x86_64.whl", hash = "sha256:3380aae1c4f2af3f37b0bf223fabd62077dd0493c84ef441e69b45167188e7b6", size = 22781859, upload-time = "2025-07-08T10:40:41.691Z" },
    { url = "https://files.pythonhosted.org/packages/8c/8d/47bf95f6999b327cf4da677e150cfce802abf9057b61a93a1f91e89d748c/duckdb-1.3.2-cp312-cp312-win_amd64.whl", hash = "sha256:11af73963ae174aafd90ea45fb0317f1b2e28a7f1d9902819d47c67cc957d49c", size = 11395337, upload-time = "2025-07-08T10:40:43.651Z" },
    { url = "https://files.pythonhosted.org/packages/f5/f0/8cac9713735864899e8abc4065bbdb3d1617f2130006d508a80e1b1a6c53/duckdb-1.3.2-cp313-cp313-macosx_12_0_arm64.whl", hash = "sha256:a3418c973b06ac4e97f178f803e032c30c9a9f56a3e3b43a866f33223dfbf60b", size = 15535350, upload-time = "2025-07-08T10:40:45.562Z" },
    { url = "https://files.pythonhosted.org/packages/c5/26/6698bbb30b7bce8b8b17697599f1517611c61e4bd68b37eaeaf4f5ddd915/duckdb-1.3.2-cp313-cp313-macosx_12_0_universal2.whl", hash = "sha256:2a741eae2cf110fd2223eeebe4151e22c0c02803e1cfac6880dbe8a39fecab6a", size = 32534715, upload-time = "2025-07-08T10:40:47.615Z" },
    { url = "https://files.pythonhosted.org/packages/10/75/8ab4da3099a2fac7335ecebce4246706d19bdd5dad167aa436b5b27c43c4/duckdb-1.3.2-cp313-cp313-macosx_12_0_x86_64.whl", hash = "sha256:51e62541341ea1a9e31f0f1ade2496a39b742caf513bebd52396f42ddd6525a0", size = 17110300, upload-time = "2025-07-08T10:40:49.674Z" },
    { url = "https://files.pythonhosted.org/packages/d1/46/af81b10d4a66a0f27c248df296d1b41ff2a305a235ed8488f93240f6f8b5/duckdb-1.3.2-cp313-cp313-manylinux_2_27_aarch64.manylinux_2_28_aarch64.whl", hash = "sha256:b3e519de5640e5671f1731b3ae6b496e0ed7e4de4a1c25c7a2f34c991ab64d71", size = 19180082, upload-time = "2025-07-08T10:40:51.679Z" },
    { url = "https://files.pythonhosted.org/packages/68/fc/259a54fc22111a847981927aa58528d766e8b228c6d41deb0ad8a1959f9f/duckdb-1.3.2-cp313-cp313-manylinux_2_27_x86_64.manylinux_2_28_x86_64.whl", hash = "sha256:4732fb8cc60566b60e7e53b8c19972cb5ed12d285147a3063b16cc64a79f6d9f", size = 21128404, upload-time = "2025-07-08T10:40:53.772Z" },
    { url = "https://files.pythonhosted.org/packages/ab/dc/5d5140383e40661173dacdceaddee2a97c3f6721a5e8d76e08258110595e/duckdb-1.3.2-cp313-cp313-musllinux_1_2_x86_64.whl", hash = "sha256:97f7a22dcaa1cca889d12c3dc43a999468375cdb6f6fe56edf840e062d4a8293", size = 22779786, upload-time = "2025-07-08T10:40:55.826Z" },
    { url = "https://files.pythonhosted.org/packages/51/c9/2fcd86ab7530a5b6caff42dbe516ce7a86277e12c499d1c1f5acd266ffb2/duckdb-1.3.2-cp313-cp313-win_amd64.whl", hash = "sha256:cd3d717bf9c49ef4b1016c2216517572258fa645c2923e91c5234053defa3fb5", size = 11395370, upload-time = "2025-07-08T10:40:57.655Z" },
]

[[package]]
name = "eventlet"
version = "0.40.2"
source = { registry = "https://pypi.org/simple" }
dependencies = [
    { name = "dnspython" },
    { name = "greenlet" },
]
sdist = { url = "https://files.pythonhosted.org/packages/bf/a3/500893510ad316fc571d116d407ea17d6007a8ecdb0a456badb66eee42ae/eventlet-0.40.2.tar.gz", hash = "sha256:42636c277f761d026905cd0ba0a11edec7600001be401d6ae7e9546559c8d8b0", size = 565548, upload-time = "2025-07-22T14:49:54.317Z" }
wheels = [
    { url = "https://files.pythonhosted.org/packages/b6/41/2e2d46f31ed22c1c147936145badb86e0e28ba7fe7d7a54aa69849a93a52/eventlet-0.40.2-py3-none-any.whl", hash = "sha256:590c67b982015bc6b753a5303f3ec7356bc7890a39efd65176179f0113f5d35e", size = 364228, upload-time = "2025-07-22T14:49:52.082Z" },
]

[[package]]
name = "filelock"
version = "3.18.0"
source = { registry = "https://pypi.org/simple" }
sdist = { url = "https://files.pythonhosted.org/packages/0a/10/c23352565a6544bdc5353e0b15fc1c563352101f30e24bf500207a54df9a/filelock-3.18.0.tar.gz", hash = "sha256:adbc88eabb99d2fec8c9c1b229b171f18afa655400173ddc653d5d01501fb9f2", size = 18075, upload-time = "2025-03-14T07:11:40.47Z" }
wheels = [
    { url = "https://files.pythonhosted.org/packages/4d/36/2a115987e2d8c300a974597416d9de88f2444426de9571f4b59b2cca3acc/filelock-3.18.0-py3-none-any.whl", hash = "sha256:c401f4f8377c4464e6db25fff06205fd89bdd83b65eb0488ed1b160f780e21de", size = 16215, upload-time = "2025-03-14T07:11:39.145Z" },
]

[[package]]
name = "flask"
version = "3.1.1"
source = { registry = "https://pypi.org/simple" }
dependencies = [
    { name = "blinker" },
    { name = "click" },
    { name = "itsdangerous" },
    { name = "jinja2" },
    { name = "markupsafe" },
    { name = "werkzeug" },
]
sdist = { url = "https://files.pythonhosted.org/packages/c0/de/e47735752347f4128bcf354e0da07ef311a78244eba9e3dc1d4a5ab21a98/flask-3.1.1.tar.gz", hash = "sha256:284c7b8f2f58cb737f0cf1c30fd7eaf0ccfcde196099d24ecede3fc2005aa59e", size = 753440, upload-time = "2025-05-13T15:01:17.447Z" }
wheels = [
    { url = "https://files.pythonhosted.org/packages/3d/68/9d4508e893976286d2ead7f8f571314af6c2037af34853a30fd769c02e9d/flask-3.1.1-py3-none-any.whl", hash = "sha256:07aae2bb5eaf77993ef57e357491839f5fd9f4dc281593a81a9e4d79a24f295c", size = 103305, upload-time = "2025-05-13T15:01:15.591Z" },
]

[[package]]
name = "flask-socketio"
version = "5.5.1"
source = { registry = "https://pypi.org/simple" }
dependencies = [
    { name = "flask" },
    { name = "python-socketio" },
]
sdist = { url = "https://files.pythonhosted.org/packages/d1/1f/54d3de4982df695682af99c65d4b89f8a46fe6739780c5a68690195835a0/flask_socketio-5.5.1.tar.gz", hash = "sha256:d946c944a1074ccad8e99485a6f5c79bc5789e3ea4df0bb9c864939586c51ec4", size = 37401, upload-time = "2025-01-06T19:49:59.056Z" }
wheels = [
    { url = "https://files.pythonhosted.org/packages/47/38/1b75b3ba3452860211ec87710f9854112911a436ee4d155533e0b83b5cd9/Flask_SocketIO-5.5.1-py3-none-any.whl", hash = "sha256:35a50166db44d055f68021d6ec32cb96f1f925cd82de4504314be79139ea846f", size = 18259, upload-time = "2025-01-06T19:49:56.555Z" },
]

[[package]]
name = "google-api-core"
version = "2.25.1"
source = { registry = "https://pypi.org/simple" }
dependencies = [
    { name = "google-auth" },
    { name = "googleapis-common-protos" },
    { name = "proto-plus" },
    { name = "protobuf" },
    { name = "requests" },
]
sdist = { url = "https://files.pythonhosted.org/packages/dc/21/e9d043e88222317afdbdb567165fdbc3b0aad90064c7e0c9eb0ad9955ad8/google_api_core-2.25.1.tar.gz", hash = "sha256:d2aaa0b13c78c61cb3f4282c464c046e45fbd75755683c9c525e6e8f7ed0a5e8", size = 165443, upload-time = "2025-06-12T20:52:20.439Z" }
wheels = [
    { url = "https://files.pythonhosted.org/packages/14/4b/ead00905132820b623732b175d66354e9d3e69fcf2a5dcdab780664e7896/google_api_core-2.25.1-py3-none-any.whl", hash = "sha256:8a2a56c1fef82987a524371f99f3bd0143702fecc670c72e600c1cda6bf8dbb7", size = 160807, upload-time = "2025-06-12T20:52:19.334Z" },
]

[package.optional-dependencies]
grpc = [
    { name = "grpcio" },
    { name = "grpcio-status" },
]

[[package]]
name = "google-auth"
version = "2.40.3"
source = { registry = "https://pypi.org/simple" }
dependencies = [
    { name = "cachetools" },
    { name = "pyasn1-modules" },
    { name = "rsa" },
]
sdist = { url = "https://files.pythonhosted.org/packages/9e/9b/e92ef23b84fa10a64ce4831390b7a4c2e53c0132568d99d4ae61d04c8855/google_auth-2.40.3.tar.gz", hash = "sha256:500c3a29adedeb36ea9cf24b8d10858e152f2412e3ca37829b3fa18e33d63b77", size = 281029, upload-time = "2025-06-04T18:04:57.577Z" }
wheels = [
    { url = "https://files.pythonhosted.org/packages/17/63/b19553b658a1692443c62bd07e5868adaa0ad746a0751ba62c59568cd45b/google_auth-2.40.3-py2.py3-none-any.whl", hash = "sha256:1370d4593e86213563547f97a92752fc658456fe4514c809544f330fed45a7ca", size = 216137, upload-time = "2025-06-04T18:04:55.573Z" },
]

[[package]]
name = "google-auth-oauthlib"
version = "1.2.2"
source = { registry = "https://pypi.org/simple" }
dependencies = [
    { name = "google-auth" },
    { name = "requests-oauthlib" },
]
sdist = { url = "https://files.pythonhosted.org/packages/fb/87/e10bf24f7bcffc1421b84d6f9c3377c30ec305d082cd737ddaa6d8f77f7c/google_auth_oauthlib-1.2.2.tar.gz", hash = "sha256:11046fb8d3348b296302dd939ace8af0a724042e8029c1b872d87fabc9f41684", size = 20955, upload-time = "2025-04-22T16:40:29.172Z" }
wheels = [
    { url = "https://files.pythonhosted.org/packages/ac/84/40ee070be95771acd2f4418981edb834979424565c3eec3cd88b6aa09d24/google_auth_oauthlib-1.2.2-py3-none-any.whl", hash = "sha256:fd619506f4b3908b5df17b65f39ca8d66ea56986e5472eb5978fd8f3786f00a2", size = 19072, upload-time = "2025-04-22T16:40:28.174Z" },
]

[[package]]
name = "google-cloud-bigquery"
version = "3.35.1"
source = { registry = "https://pypi.org/simple" }
dependencies = [
    { name = "google-api-core", extra = ["grpc"] },
    { name = "google-auth" },
    { name = "google-cloud-core" },
    { name = "google-resumable-media" },
    { name = "packaging" },
    { name = "python-dateutil" },
    { name = "requests" },
]
sdist = { url = "https://files.pythonhosted.org/packages/44/e4/9cf03fa81fefd1b9811a7cd6e398804ae0de3b6a4edef810e2acd45cabbc/google_cloud_bigquery-3.35.1.tar.gz", hash = "sha256:599f26cacf190acfe88000f6cc5f4bc9e6baac7899e4f406ca054f1906f71960", size = 496433, upload-time = "2025-07-24T15:09:04.108Z" }
wheels = [
    { url = "https://files.pythonhosted.org/packages/63/50/96fe9bc5b83d3a421e91ed8edc2535de45957e9af398273e3ecb5c3a1094/google_cloud_bigquery-3.35.1-py3-none-any.whl", hash = "sha256:6739a6ba63c6d80735ca2b34b1df2090ff473b80c1a62354caa2debe6dbbd961", size = 256877, upload-time = "2025-07-24T15:09:02.443Z" },
]

[package.optional-dependencies]
pandas = [
    { name = "db-dtypes" },
    { name = "grpcio" },
    { name = "pandas" },
    { name = "pandas-gbq" },
    { name = "pyarrow" },
]

[[package]]
name = "google-cloud-core"
version = "2.4.3"
source = { registry = "https://pypi.org/simple" }
dependencies = [
    { name = "google-api-core" },
    { name = "google-auth" },
]
sdist = { url = "https://files.pythonhosted.org/packages/d6/b8/2b53838d2acd6ec6168fd284a990c76695e84c65deee79c9f3a4276f6b4f/google_cloud_core-2.4.3.tar.gz", hash = "sha256:1fab62d7102844b278fe6dead3af32408b1df3eb06f5c7e8634cbd40edc4da53", size = 35861, upload-time = "2025-03-10T21:05:38.948Z" }
wheels = [
    { url = "https://files.pythonhosted.org/packages/40/86/bda7241a8da2d28a754aad2ba0f6776e35b67e37c36ae0c45d49370f1014/google_cloud_core-2.4.3-py2.py3-none-any.whl", hash = "sha256:5130f9f4c14b4fafdff75c79448f9495cfade0d8775facf1b09c3bf67e027f6e", size = 29348, upload-time = "2025-03-10T21:05:37.785Z" },
]

[[package]]
name = "google-cloud-dataproc"
version = "5.21.0"
source = { registry = "https://pypi.org/simple" }
dependencies = [
    { name = "google-api-core", extra = ["grpc"] },
    { name = "google-auth" },
    { name = "grpc-google-iam-v1" },
    { name = "proto-plus" },
    { name = "protobuf" },
]
sdist = { url = "https://files.pythonhosted.org/packages/13/6d/a6383023d1a5c030c353e2ac3c94a0d343fab89089c41c3f380146caf04c/google_cloud_dataproc-5.21.0.tar.gz", hash = "sha256:2d2a0cc6ab99ac9541f73d2e211a851fa4d0a75f1bb51b23c24defc86cd6c4fa", size = 564402, upload-time = "2025-07-02T15:24:33.095Z" }
wheels = [
    { url = "https://files.pythonhosted.org/packages/75/b5/cd3d34473b26a0b35eac4ced1515f5823e5ed5723f7dd2be1e70991a06c8/google_cloud_dataproc-5.21.0-py3-none-any.whl", hash = "sha256:824e9d1de04938c6e9d68b6ae4c41b769482d571e6dbef0e5b74d87678ac0fc4", size = 482810, upload-time = "2025-07-02T15:24:14.569Z" },
]

[[package]]
name = "google-cloud-storage"
version = "2.19.0"
source = { registry = "https://pypi.org/simple" }
dependencies = [
    { name = "google-api-core" },
    { name = "google-auth" },
    { name = "google-cloud-core" },
    { name = "google-crc32c" },
    { name = "google-resumable-media" },
    { name = "requests" },
]
sdist = { url = "https://files.pythonhosted.org/packages/36/76/4d965702e96bb67976e755bed9828fa50306dca003dbee08b67f41dd265e/google_cloud_storage-2.19.0.tar.gz", hash = "sha256:cd05e9e7191ba6cb68934d8eb76054d9be4562aa89dbc4236feee4d7d51342b2", size = 5535488, upload-time = "2024-12-05T01:35:06.49Z" }
wheels = [
    { url = "https://files.pythonhosted.org/packages/d5/94/6db383d8ee1adf45dc6c73477152b82731fa4c4a46d9c1932cc8757e0fd4/google_cloud_storage-2.19.0-py2.py3-none-any.whl", hash = "sha256:aeb971b5c29cf8ab98445082cbfe7b161a1f48ed275822f59ed3f1524ea54fba", size = 131787, upload-time = "2024-12-05T01:35:04.736Z" },
]

[[package]]
name = "google-crc32c"
version = "1.7.1"
source = { registry = "https://pypi.org/simple" }
sdist = { url = "https://files.pythonhosted.org/packages/19/ae/87802e6d9f9d69adfaedfcfd599266bf386a54d0be058b532d04c794f76d/google_crc32c-1.7.1.tar.gz", hash = "sha256:2bff2305f98846f3e825dbeec9ee406f89da7962accdb29356e4eadc251bd472", size = 14495, upload-time = "2025-03-26T14:29:13.32Z" }
wheels = [
    { url = "https://files.pythonhosted.org/packages/dd/b7/787e2453cf8639c94b3d06c9d61f512234a82e1d12d13d18584bd3049904/google_crc32c-1.7.1-cp312-cp312-macosx_12_0_arm64.whl", hash = "sha256:2d73a68a653c57281401871dd4aeebbb6af3191dcac751a76ce430df4d403194", size = 30470, upload-time = "2025-03-26T14:34:31.655Z" },
    { url = "https://files.pythonhosted.org/packages/ed/b4/6042c2b0cbac3ec3a69bb4c49b28d2f517b7a0f4a0232603c42c58e22b44/google_crc32c-1.7.1-cp312-cp312-macosx_12_0_x86_64.whl", hash = "sha256:22beacf83baaf59f9d3ab2bbb4db0fb018da8e5aebdce07ef9f09fce8220285e", size = 30315, upload-time = "2025-03-26T15:01:54.634Z" },
    { url = "https://files.pythonhosted.org/packages/29/ad/01e7a61a5d059bc57b702d9ff6a18b2585ad97f720bd0a0dbe215df1ab0e/google_crc32c-1.7.1-cp312-cp312-manylinux_2_17_aarch64.manylinux2014_aarch64.whl", hash = "sha256:19eafa0e4af11b0a4eb3974483d55d2d77ad1911e6cf6f832e1574f6781fd337", size = 33180, upload-time = "2025-03-26T14:41:32.168Z" },
    { url = "https://files.pythonhosted.org/packages/3b/a5/7279055cf004561894ed3a7bfdf5bf90a53f28fadd01af7cd166e88ddf16/google_crc32c-1.7.1-cp312-cp312-manylinux_2_17_x86_64.manylinux2014_x86_64.whl", hash = "sha256:b6d86616faaea68101195c6bdc40c494e4d76f41e07a37ffdef270879c15fb65", size = 32794, upload-time = "2025-03-26T14:41:33.264Z" },
    { url = "https://files.pythonhosted.org/packages/0f/d6/77060dbd140c624e42ae3ece3df53b9d811000729a5c821b9fd671ceaac6/google_crc32c-1.7.1-cp312-cp312-win_amd64.whl", hash = "sha256:b7491bdc0c7564fcf48c0179d2048ab2f7c7ba36b84ccd3a3e1c3f7a72d3bba6", size = 33477, upload-time = "2025-03-26T14:29:10.94Z" },
    { url = "https://files.pythonhosted.org/packages/8b/72/b8d785e9184ba6297a8620c8a37cf6e39b81a8ca01bb0796d7cbb28b3386/google_crc32c-1.7.1-cp313-cp313-macosx_12_0_arm64.whl", hash = "sha256:df8b38bdaf1629d62d51be8bdd04888f37c451564c2042d36e5812da9eff3c35", size = 30467, upload-time = "2025-03-26T14:36:06.909Z" },
    { url = "https://files.pythonhosted.org/packages/34/25/5f18076968212067c4e8ea95bf3b69669f9fc698476e5f5eb97d5b37999f/google_crc32c-1.7.1-cp313-cp313-macosx_12_0_x86_64.whl", hash = "sha256:e42e20a83a29aa2709a0cf271c7f8aefaa23b7ab52e53b322585297bb94d4638", size = 30309, upload-time = "2025-03-26T15:06:15.318Z" },
    { url = "https://files.pythonhosted.org/packages/92/83/9228fe65bf70e93e419f38bdf6c5ca5083fc6d32886ee79b450ceefd1dbd/google_crc32c-1.7.1-cp313-cp313-manylinux_2_17_aarch64.manylinux2014_aarch64.whl", hash = "sha256:905a385140bf492ac300026717af339790921f411c0dfd9aa5a9e69a08ed32eb", size = 33133, upload-time = "2025-03-26T14:41:34.388Z" },
    { url = "https://files.pythonhosted.org/packages/c3/ca/1ea2fd13ff9f8955b85e7956872fdb7050c4ace8a2306a6d177edb9cf7fe/google_crc32c-1.7.1-cp313-cp313-manylinux_2_17_x86_64.manylinux2014_x86_64.whl", hash = "sha256:6b211ddaf20f7ebeec5c333448582c224a7c90a9d98826fbab82c0ddc11348e6", size = 32773, upload-time = "2025-03-26T14:41:35.19Z" },
    { url = "https://files.pythonhosted.org/packages/89/32/a22a281806e3ef21b72db16f948cad22ec68e4bdd384139291e00ff82fe2/google_crc32c-1.7.1-cp313-cp313-win_amd64.whl", hash = "sha256:0f99eaa09a9a7e642a61e06742856eec8b19fc0037832e03f941fe7cf0c8e4db", size = 33475, upload-time = "2025-03-26T14:29:11.771Z" },
    { url = "https://files.pythonhosted.org/packages/b8/c5/002975aff514e57fc084ba155697a049b3f9b52225ec3bc0f542871dd524/google_crc32c-1.7.1-cp313-cp313t-manylinux_2_17_aarch64.manylinux2014_aarch64.whl", hash = "sha256:32d1da0d74ec5634a05f53ef7df18fc646666a25efaaca9fc7dcfd4caf1d98c3", size = 33243, upload-time = "2025-03-26T14:41:35.975Z" },
    { url = "https://files.pythonhosted.org/packages/61/cb/c585282a03a0cea70fcaa1bf55d5d702d0f2351094d663ec3be1c6c67c52/google_crc32c-1.7.1-cp313-cp313t-manylinux_2_17_x86_64.manylinux2014_x86_64.whl", hash = "sha256:e10554d4abc5238823112c2ad7e4560f96c7bf3820b202660373d769d9e6e4c9", size = 32870, upload-time = "2025-03-26T14:41:37.08Z" },
]

[[package]]
name = "google-resumable-media"
version = "2.7.2"
source = { registry = "https://pypi.org/simple" }
dependencies = [
    { name = "google-crc32c" },
]
sdist = { url = "https://files.pythonhosted.org/packages/58/5a/0efdc02665dca14e0837b62c8a1a93132c264bd02054a15abb2218afe0ae/google_resumable_media-2.7.2.tar.gz", hash = "sha256:5280aed4629f2b60b847b0d42f9857fd4935c11af266744df33d8074cae92fe0", size = 2163099, upload-time = "2024-08-07T22:20:38.555Z" }
wheels = [
    { url = "https://files.pythonhosted.org/packages/82/35/b8d3baf8c46695858cb9d8835a53baa1eeb9906ddaf2f728a5f5b640fd1e/google_resumable_media-2.7.2-py2.py3-none-any.whl", hash = "sha256:3ce7551e9fe6d99e9a126101d2536612bb73486721951e9562fee0f90c6ababa", size = 81251, upload-time = "2024-08-07T22:20:36.409Z" },
]

[[package]]
name = "googleapis-common-protos"
version = "1.70.0"
source = { registry = "https://pypi.org/simple" }
dependencies = [
    { name = "protobuf" },
]
sdist = { url = "https://files.pythonhosted.org/packages/39/24/33db22342cf4a2ea27c9955e6713140fedd51e8b141b5ce5260897020f1a/googleapis_common_protos-1.70.0.tar.gz", hash = "sha256:0e1b44e0ea153e6594f9f394fef15193a68aaaea2d843f83e2742717ca753257", size = 145903, upload-time = "2025-04-14T10:17:02.924Z" }
wheels = [
    { url = "https://files.pythonhosted.org/packages/86/f1/62a193f0227cf15a920390abe675f386dec35f7ae3ffe6da582d3ade42c7/googleapis_common_protos-1.70.0-py3-none-any.whl", hash = "sha256:b8bfcca8c25a2bb253e0e0b0adaf8c00773e5e6af6fd92397576680b807e0fd8", size = 294530, upload-time = "2025-04-14T10:17:01.271Z" },
]

[package.optional-dependencies]
grpc = [
    { name = "grpcio" },
]

[[package]]
name = "greenlet"
version = "3.2.3"
source = { registry = "https://pypi.org/simple" }
sdist = { url = "https://files.pythonhosted.org/packages/c9/92/bb85bd6e80148a4d2e0c59f7c0c2891029f8fd510183afc7d8d2feeed9b6/greenlet-3.2.3.tar.gz", hash = "sha256:8b0dd8ae4c0d6f5e54ee55ba935eeb3d735a9b58a8a1e5b5cbab64e01a39f365", size = 185752, upload-time = "2025-06-05T16:16:09.955Z" }
wheels = [
    { url = "https://files.pythonhosted.org/packages/f3/94/ad0d435f7c48debe960c53b8f60fb41c2026b1d0fa4a99a1cb17c3461e09/greenlet-3.2.3-cp312-cp312-macosx_11_0_universal2.whl", hash = "sha256:25ad29caed5783d4bd7a85c9251c651696164622494c00802a139c00d639242d", size = 271992, upload-time = "2025-06-05T16:11:23.467Z" },
    { url = "https://files.pythonhosted.org/packages/93/5d/7c27cf4d003d6e77749d299c7c8f5fd50b4f251647b5c2e97e1f20da0ab5/greenlet-3.2.3-cp312-cp312-manylinux2014_aarch64.manylinux_2_17_aarch64.whl", hash = "sha256:88cd97bf37fe24a6710ec6a3a7799f3f81d9cd33317dcf565ff9950c83f55e0b", size = 638820, upload-time = "2025-06-05T16:38:52.882Z" },
    { url = "https://files.pythonhosted.org/packages/c6/7e/807e1e9be07a125bb4c169144937910bf59b9d2f6d931578e57f0bce0ae2/greenlet-3.2.3-cp312-cp312-manylinux2014_ppc64le.manylinux_2_17_ppc64le.whl", hash = "sha256:baeedccca94880d2f5666b4fa16fc20ef50ba1ee353ee2d7092b383a243b0b0d", size = 653046, upload-time = "2025-06-05T16:41:36.343Z" },
    { url = "https://files.pythonhosted.org/packages/9d/ab/158c1a4ea1068bdbc78dba5a3de57e4c7aeb4e7fa034320ea94c688bfb61/greenlet-3.2.3-cp312-cp312-manylinux2014_s390x.manylinux_2_17_s390x.whl", hash = "sha256:be52af4b6292baecfa0f397f3edb3c6092ce071b499dd6fe292c9ac9f2c8f264", size = 647701, upload-time = "2025-06-05T16:48:19.604Z" },
    { url = "https://files.pythonhosted.org/packages/cc/0d/93729068259b550d6a0288da4ff72b86ed05626eaf1eb7c0d3466a2571de/greenlet-3.2.3-cp312-cp312-manylinux2014_x86_64.manylinux_2_17_x86_64.whl", hash = "sha256:0cc73378150b8b78b0c9fe2ce56e166695e67478550769536a6742dca3651688", size = 649747, upload-time = "2025-06-05T16:13:04.628Z" },
    { url = "https://files.pythonhosted.org/packages/f6/f6/c82ac1851c60851302d8581680573245c8fc300253fc1ff741ae74a6c24d/greenlet-3.2.3-cp312-cp312-manylinux_2_24_x86_64.manylinux_2_28_x86_64.whl", hash = "sha256:706d016a03e78df129f68c4c9b4c4f963f7d73534e48a24f5f5a7101ed13dbbb", size = 605461, upload-time = "2025-06-05T16:12:50.792Z" },
    { url = "https://files.pythonhosted.org/packages/98/82/d022cf25ca39cf1200650fc58c52af32c90f80479c25d1cbf57980ec3065/greenlet-3.2.3-cp312-cp312-musllinux_1_1_aarch64.whl", hash = "sha256:419e60f80709510c343c57b4bb5a339d8767bf9aef9b8ce43f4f143240f88b7c", size = 1121190, upload-time = "2025-06-05T16:36:48.59Z" },
    { url = "https://files.pythonhosted.org/packages/f5/e1/25297f70717abe8104c20ecf7af0a5b82d2f5a980eb1ac79f65654799f9f/greenlet-3.2.3-cp312-cp312-musllinux_1_1_x86_64.whl", hash = "sha256:93d48533fade144203816783373f27a97e4193177ebaaf0fc396db19e5d61163", size = 1149055, upload-time = "2025-06-05T16:12:40.457Z" },
    { url = "https://files.pythonhosted.org/packages/1f/8f/8f9e56c5e82eb2c26e8cde787962e66494312dc8cb261c460e1f3a9c88bc/greenlet-3.2.3-cp312-cp312-win_amd64.whl", hash = "sha256:7454d37c740bb27bdeddfc3f358f26956a07d5220818ceb467a483197d84f849", size = 297817, upload-time = "2025-06-05T16:29:49.244Z" },
    { url = "https://files.pythonhosted.org/packages/b1/cf/f5c0b23309070ae93de75c90d29300751a5aacefc0a3ed1b1d8edb28f08b/greenlet-3.2.3-cp313-cp313-macosx_11_0_universal2.whl", hash = "sha256:500b8689aa9dd1ab26872a34084503aeddefcb438e2e7317b89b11eaea1901ad", size = 270732, upload-time = "2025-06-05T16:10:08.26Z" },
    { url = "https://files.pythonhosted.org/packages/48/ae/91a957ba60482d3fecf9be49bc3948f341d706b52ddb9d83a70d42abd498/greenlet-3.2.3-cp313-cp313-manylinux2014_aarch64.manylinux_2_17_aarch64.whl", hash = "sha256:a07d3472c2a93117af3b0136f246b2833fdc0b542d4a9799ae5f41c28323faef", size = 639033, upload-time = "2025-06-05T16:38:53.983Z" },
    { url = "https://files.pythonhosted.org/packages/6f/df/20ffa66dd5a7a7beffa6451bdb7400d66251374ab40b99981478c69a67a8/greenlet-3.2.3-cp313-cp313-manylinux2014_ppc64le.manylinux_2_17_ppc64le.whl", hash = "sha256:8704b3768d2f51150626962f4b9a9e4a17d2e37c8a8d9867bbd9fa4eb938d3b3", size = 652999, upload-time = "2025-06-05T16:41:37.89Z" },
    { url = "https://files.pythonhosted.org/packages/51/b4/ebb2c8cb41e521f1d72bf0465f2f9a2fd803f674a88db228887e6847077e/greenlet-3.2.3-cp313-cp313-manylinux2014_s390x.manylinux_2_17_s390x.whl", hash = "sha256:5035d77a27b7c62db6cf41cf786cfe2242644a7a337a0e155c80960598baab95", size = 647368, upload-time = "2025-06-05T16:48:21.467Z" },
    { url = "https://files.pythonhosted.org/packages/8e/6a/1e1b5aa10dced4ae876a322155705257748108b7fd2e4fae3f2a091fe81a/greenlet-3.2.3-cp313-cp313-manylinux2014_x86_64.manylinux_2_17_x86_64.whl", hash = "sha256:2d8aa5423cd4a396792f6d4580f88bdc6efcb9205891c9d40d20f6e670992efb", size = 650037, upload-time = "2025-06-05T16:13:06.402Z" },
    { url = "https://files.pythonhosted.org/packages/26/f2/ad51331a157c7015c675702e2d5230c243695c788f8f75feba1af32b3617/greenlet-3.2.3-cp313-cp313-manylinux_2_24_x86_64.manylinux_2_28_x86_64.whl", hash = "sha256:2c724620a101f8170065d7dded3f962a2aea7a7dae133a009cada42847e04a7b", size = 608402, upload-time = "2025-06-05T16:12:51.91Z" },
    { url = "https://files.pythonhosted.org/packages/26/bc/862bd2083e6b3aff23300900a956f4ea9a4059de337f5c8734346b9b34fc/greenlet-3.2.3-cp313-cp313-musllinux_1_1_aarch64.whl", hash = "sha256:873abe55f134c48e1f2a6f53f7d1419192a3d1a4e873bace00499a4e45ea6af0", size = 1119577, upload-time = "2025-06-05T16:36:49.787Z" },
    { url = "https://files.pythonhosted.org/packages/86/94/1fc0cc068cfde885170e01de40a619b00eaa8f2916bf3541744730ffb4c3/greenlet-3.2.3-cp313-cp313-musllinux_1_1_x86_64.whl", hash = "sha256:024571bbce5f2c1cfff08bf3fbaa43bbc7444f580ae13b0099e95d0e6e67ed36", size = 1147121, upload-time = "2025-06-05T16:12:42.527Z" },
    { url = "https://files.pythonhosted.org/packages/27/1a/199f9587e8cb08a0658f9c30f3799244307614148ffe8b1e3aa22f324dea/greenlet-3.2.3-cp313-cp313-win_amd64.whl", hash = "sha256:5195fb1e75e592dd04ce79881c8a22becdfa3e6f500e7feb059b1e6fdd54d3e3", size = 297603, upload-time = "2025-06-05T16:20:12.651Z" },
    { url = "https://files.pythonhosted.org/packages/d8/ca/accd7aa5280eb92b70ed9e8f7fd79dc50a2c21d8c73b9a0856f5b564e222/greenlet-3.2.3-cp314-cp314-macosx_11_0_universal2.whl", hash = "sha256:3d04332dddb10b4a211b68111dabaee2e1a073663d117dc10247b5b1642bac86", size = 271479, upload-time = "2025-06-05T16:10:47.525Z" },
    { url = "https://files.pythonhosted.org/packages/55/71/01ed9895d9eb49223280ecc98a557585edfa56b3d0e965b9fa9f7f06b6d9/greenlet-3.2.3-cp314-cp314-manylinux2014_aarch64.manylinux_2_17_aarch64.whl", hash = "sha256:8186162dffde068a465deab08fc72c767196895c39db26ab1c17c0b77a6d8b97", size = 683952, upload-time = "2025-06-05T16:38:55.125Z" },
    { url = "https://files.pythonhosted.org/packages/ea/61/638c4bdf460c3c678a0a1ef4c200f347dff80719597e53b5edb2fb27ab54/greenlet-3.2.3-cp314-cp314-manylinux2014_ppc64le.manylinux_2_17_ppc64le.whl", hash = "sha256:f4bfbaa6096b1b7a200024784217defedf46a07c2eee1a498e94a1b5f8ec5728", size = 696917, upload-time = "2025-06-05T16:41:38.959Z" },
    { url = "https://files.pythonhosted.org/packages/22/cc/0bd1a7eb759d1f3e3cc2d1bc0f0b487ad3cc9f34d74da4b80f226fde4ec3/greenlet-3.2.3-cp314-cp314-manylinux2014_s390x.manylinux_2_17_s390x.whl", hash = "sha256:ed6cfa9200484d234d8394c70f5492f144b20d4533f69262d530a1a082f6ee9a", size = 692443, upload-time = "2025-06-05T16:48:23.113Z" },
    { url = "https://files.pythonhosted.org/packages/67/10/b2a4b63d3f08362662e89c103f7fe28894a51ae0bc890fabf37d1d780e52/greenlet-3.2.3-cp314-cp314-manylinux2014_x86_64.manylinux_2_17_x86_64.whl", hash = "sha256:02b0df6f63cd15012bed5401b47829cfd2e97052dc89da3cfaf2c779124eb892", size = 692995, upload-time = "2025-06-05T16:13:07.972Z" },
    { url = "https://files.pythonhosted.org/packages/5a/c6/ad82f148a4e3ce9564056453a71529732baf5448ad53fc323e37efe34f66/greenlet-3.2.3-cp314-cp314-manylinux_2_24_x86_64.manylinux_2_28_x86_64.whl", hash = "sha256:86c2d68e87107c1792e2e8d5399acec2487a4e993ab76c792408e59394d52141", size = 655320, upload-time = "2025-06-05T16:12:53.453Z" },
    { url = "https://files.pythonhosted.org/packages/5c/4f/aab73ecaa6b3086a4c89863d94cf26fa84cbff63f52ce9bc4342b3087a06/greenlet-3.2.3-cp314-cp314-win_amd64.whl", hash = "sha256:8c47aae8fbbfcf82cc13327ae802ba13c9c36753b67e760023fd116bc124a62a", size = 301236, upload-time = "2025-06-05T16:15:20.111Z" },
]

[[package]]
name = "grpc-google-iam-v1"
version = "0.14.2"
source = { registry = "https://pypi.org/simple" }
dependencies = [
    { name = "googleapis-common-protos", extra = ["grpc"] },
    { name = "grpcio" },
    { name = "protobuf" },
]
sdist = { url = "https://files.pythonhosted.org/packages/b9/4e/8d0ca3b035e41fe0b3f31ebbb638356af720335e5a11154c330169b40777/grpc_google_iam_v1-0.14.2.tar.gz", hash = "sha256:b3e1fc387a1a329e41672197d0ace9de22c78dd7d215048c4c78712073f7bd20", size = 16259, upload-time = "2025-03-17T11:40:23.586Z" }
wheels = [
    { url = "https://files.pythonhosted.org/packages/66/6f/dd9b178aee7835b96c2e63715aba6516a9d50f6bebbd1cc1d32c82a2a6c3/grpc_google_iam_v1-0.14.2-py3-none-any.whl", hash = "sha256:a3171468459770907926d56a440b2bb643eec1d7ba215f48f3ecece42b4d8351", size = 19242, upload-time = "2025-03-17T11:40:22.648Z" },
]

[[package]]
name = "grpcio"
version = "1.74.0"
source = { registry = "https://pypi.org/simple" }
sdist = { url = "https://files.pythonhosted.org/packages/38/b4/35feb8f7cab7239c5b94bd2db71abb3d6adb5f335ad8f131abb6060840b6/grpcio-1.74.0.tar.gz", hash = "sha256:80d1f4fbb35b0742d3e3d3bb654b7381cd5f015f8497279a1e9c21ba623e01b1", size = 12756048, upload-time = "2025-07-24T18:54:23.039Z" }
wheels = [
    { url = "https://files.pythonhosted.org/packages/4c/5d/e504d5d5c4469823504f65687d6c8fb97b7f7bf0b34873b7598f1df24630/grpcio-1.74.0-cp312-cp312-linux_armv7l.whl", hash = "sha256:8533e6e9c5bd630ca98062e3a1326249e6ada07d05acf191a77bc33f8948f3d8", size = 5445551, upload-time = "2025-07-24T18:53:23.641Z" },
    { url = "https://files.pythonhosted.org/packages/43/01/730e37056f96f2f6ce9f17999af1556df62ee8dab7fa48bceeaab5fd3008/grpcio-1.74.0-cp312-cp312-macosx_11_0_universal2.whl", hash = "sha256:2918948864fec2a11721d91568effffbe0a02b23ecd57f281391d986847982f6", size = 10979810, upload-time = "2025-07-24T18:53:25.349Z" },
    { url = "https://files.pythonhosted.org/packages/79/3d/09fd100473ea5c47083889ca47ffd356576173ec134312f6aa0e13111dee/grpcio-1.74.0-cp312-cp312-manylinux_2_17_aarch64.whl", hash = "sha256:60d2d48b0580e70d2e1954d0d19fa3c2e60dd7cbed826aca104fff518310d1c5", size = 5941946, upload-time = "2025-07-24T18:53:27.387Z" },
    { url = "https://files.pythonhosted.org/packages/8a/99/12d2cca0a63c874c6d3d195629dcd85cdf5d6f98a30d8db44271f8a97b93/grpcio-1.74.0-cp312-cp312-manylinux_2_17_i686.manylinux2014_i686.whl", hash = "sha256:3601274bc0523f6dc07666c0e01682c94472402ac2fd1226fd96e079863bfa49", size = 6621763, upload-time = "2025-07-24T18:53:29.193Z" },
    { url = "https://files.pythonhosted.org/packages/9d/2c/930b0e7a2f1029bbc193443c7bc4dc2a46fedb0203c8793dcd97081f1520/grpcio-1.74.0-cp312-cp312-manylinux_2_17_x86_64.manylinux2014_x86_64.whl", hash = "sha256:176d60a5168d7948539def20b2a3adcce67d72454d9ae05969a2e73f3a0feee7", size = 6180664, upload-time = "2025-07-24T18:53:30.823Z" },
    { url = "https://files.pythonhosted.org/packages/db/d5/ff8a2442180ad0867717e670f5ec42bfd8d38b92158ad6bcd864e6d4b1ed/grpcio-1.74.0-cp312-cp312-musllinux_1_1_aarch64.whl", hash = "sha256:e759f9e8bc908aaae0412642afe5416c9f983a80499448fcc7fab8692ae044c3", size = 6301083, upload-time = "2025-07-24T18:53:32.454Z" },
    { url = "https://files.pythonhosted.org/packages/b0/ba/b361d390451a37ca118e4ec7dccec690422e05bc85fba2ec72b06cefec9f/grpcio-1.74.0-cp312-cp312-musllinux_1_1_i686.whl", hash = "sha256:9e7c4389771855a92934b2846bd807fc25a3dfa820fd912fe6bd8136026b2707", size = 6994132, upload-time = "2025-07-24T18:53:34.506Z" },
    { url = "https://files.pythonhosted.org/packages/3b/0c/3a5fa47d2437a44ced74141795ac0251bbddeae74bf81df3447edd767d27/grpcio-1.74.0-cp312-cp312-musllinux_1_1_x86_64.whl", hash = "sha256:cce634b10aeab37010449124814b05a62fb5f18928ca878f1bf4750d1f0c815b", size = 6489616, upload-time = "2025-07-24T18:53:36.217Z" },
    { url = "https://files.pythonhosted.org/packages/ae/95/ab64703b436d99dc5217228babc76047d60e9ad14df129e307b5fec81fd0/grpcio-1.74.0-cp312-cp312-win32.whl", hash = "sha256:885912559974df35d92219e2dc98f51a16a48395f37b92865ad45186f294096c", size = 3807083, upload-time = "2025-07-24T18:53:37.911Z" },
    { url = "https://files.pythonhosted.org/packages/84/59/900aa2445891fc47a33f7d2f76e00ca5d6ae6584b20d19af9c06fa09bf9a/grpcio-1.74.0-cp312-cp312-win_amd64.whl", hash = "sha256:42f8fee287427b94be63d916c90399ed310ed10aadbf9e2e5538b3e497d269bc", size = 4490123, upload-time = "2025-07-24T18:53:39.528Z" },
    { url = "https://files.pythonhosted.org/packages/d4/d8/1004a5f468715221450e66b051c839c2ce9a985aa3ee427422061fcbb6aa/grpcio-1.74.0-cp313-cp313-linux_armv7l.whl", hash = "sha256:2bc2d7d8d184e2362b53905cb1708c84cb16354771c04b490485fa07ce3a1d89", size = 5449488, upload-time = "2025-07-24T18:53:41.174Z" },
    { url = "https://files.pythonhosted.org/packages/94/0e/33731a03f63740d7743dced423846c831d8e6da808fcd02821a4416df7fa/grpcio-1.74.0-cp313-cp313-macosx_11_0_universal2.whl", hash = "sha256:c14e803037e572c177ba54a3e090d6eb12efd795d49327c5ee2b3bddb836bf01", size = 10974059, upload-time = "2025-07-24T18:53:43.066Z" },
    { url = "https://files.pythonhosted.org/packages/0d/c6/3d2c14d87771a421205bdca991467cfe473ee4c6a1231c1ede5248c62ab8/grpcio-1.74.0-cp313-cp313-manylinux_2_17_aarch64.whl", hash = "sha256:f6ec94f0e50eb8fa1744a731088b966427575e40c2944a980049798b127a687e", size = 5945647, upload-time = "2025-07-24T18:53:45.269Z" },
    { url = "https://files.pythonhosted.org/packages/c5/83/5a354c8aaff58594eef7fffebae41a0f8995a6258bbc6809b800c33d4c13/grpcio-1.74.0-cp313-cp313-manylinux_2_17_i686.manylinux2014_i686.whl", hash = "sha256:566b9395b90cc3d0d0c6404bc8572c7c18786ede549cdb540ae27b58afe0fb91", size = 6626101, upload-time = "2025-07-24T18:53:47.015Z" },
    { url = "https://files.pythonhosted.org/packages/3f/ca/4fdc7bf59bf6994aa45cbd4ef1055cd65e2884de6113dbd49f75498ddb08/grpcio-1.74.0-cp313-cp313-manylinux_2_17_x86_64.manylinux2014_x86_64.whl", hash = "sha256:e1ea6176d7dfd5b941ea01c2ec34de9531ba494d541fe2057c904e601879f249", size = 6182562, upload-time = "2025-07-24T18:53:48.967Z" },
    { url = "https://files.pythonhosted.org/packages/fd/48/2869e5b2c1922583686f7ae674937986807c2f676d08be70d0a541316270/grpcio-1.74.0-cp313-cp313-musllinux_1_1_aarch64.whl", hash = "sha256:64229c1e9cea079420527fa8ac45d80fc1e8d3f94deaa35643c381fa8d98f362", size = 6303425, upload-time = "2025-07-24T18:53:50.847Z" },
    { url = "https://files.pythonhosted.org/packages/a6/0e/bac93147b9a164f759497bc6913e74af1cb632c733c7af62c0336782bd38/grpcio-1.74.0-cp313-cp313-musllinux_1_1_i686.whl", hash = "sha256:0f87bddd6e27fc776aacf7ebfec367b6d49cad0455123951e4488ea99d9b9b8f", size = 6996533, upload-time = "2025-07-24T18:53:52.747Z" },
    { url = "https://files.pythonhosted.org/packages/84/35/9f6b2503c1fd86d068b46818bbd7329db26a87cdd8c01e0d1a9abea1104c/grpcio-1.74.0-cp313-cp313-musllinux_1_1_x86_64.whl", hash = "sha256:3b03d8f2a07f0fea8c8f74deb59f8352b770e3900d143b3d1475effcb08eec20", size = 6491489, upload-time = "2025-07-24T18:53:55.06Z" },
    { url = "https://files.pythonhosted.org/packages/75/33/a04e99be2a82c4cbc4039eb3a76f6c3632932b9d5d295221389d10ac9ca7/grpcio-1.74.0-cp313-cp313-win32.whl", hash = "sha256:b6a73b2ba83e663b2480a90b82fdae6a7aa6427f62bf43b29912c0cfd1aa2bfa", size = 3805811, upload-time = "2025-07-24T18:53:56.798Z" },
    { url = "https://files.pythonhosted.org/packages/34/80/de3eb55eb581815342d097214bed4c59e806b05f1b3110df03b2280d6dfd/grpcio-1.74.0-cp313-cp313-win_amd64.whl", hash = "sha256:fd3c71aeee838299c5887230b8a1822795325ddfea635edd82954c1eaa831e24", size = 4489214, upload-time = "2025-07-24T18:53:59.771Z" },
]

[[package]]
name = "grpcio-status"
version = "1.62.3"
source = { registry = "https://pypi.org/simple" }
dependencies = [
    { name = "googleapis-common-protos" },
    { name = "grpcio" },
    { name = "protobuf" },
]
sdist = { url = "https://files.pythonhosted.org/packages/7c/d7/013ef01c5a1c2fd0932c27c904934162f69f41ca0f28396d3ffe4d386123/grpcio-status-1.62.3.tar.gz", hash = "sha256:289bdd7b2459794a12cf95dc0cb727bd4a1742c37bd823f760236c937e53a485", size = 13063, upload-time = "2024-08-06T00:37:08.003Z" }
wheels = [
    { url = "https://files.pythonhosted.org/packages/90/40/972271de05f9315c0d69f9f7ebbcadd83bc85322f538637d11bb8c67803d/grpcio_status-1.62.3-py3-none-any.whl", hash = "sha256:f9049b762ba8de6b1086789d8315846e094edac2c50beaf462338b301a8fd4b8", size = 14448, upload-time = "2024-08-06T00:30:15.702Z" },
]

[[package]]
name = "gunicorn"
version = "23.0.0"
source = { registry = "https://pypi.org/simple" }
dependencies = [
    { name = "packaging" },
]
sdist = { url = "https://files.pythonhosted.org/packages/34/72/9614c465dc206155d93eff0ca20d42e1e35afc533971379482de953521a4/gunicorn-23.0.0.tar.gz", hash = "sha256:f014447a0101dc57e294f6c18ca6b40227a4c90e9bdb586042628030cba004ec", size = 375031, upload-time = "2024-08-10T20:25:27.378Z" }
wheels = [
    { url = "https://files.pythonhosted.org/packages/cb/7d/6dac2a6e1eba33ee43f318edbed4ff29151a49b5d37f080aad1e6469bca4/gunicorn-23.0.0-py3-none-any.whl", hash = "sha256:ec400d38950de4dfd418cff8328b2c8faed0edb0d517d3394e457c317908ca4d", size = 85029, upload-time = "2024-08-10T20:25:24.996Z" },
]

[[package]]
name = "h11"
version = "0.16.0"
source = { registry = "https://pypi.org/simple" }
sdist = { url = "https://files.pythonhosted.org/packages/01/ee/02a2c011bdab74c6fb3c75474d40b3052059d95df7e73351460c8588d963/h11-0.16.0.tar.gz", hash = "sha256:4e35b956cf45792e4caa5885e69fba00bdbc6ffafbfa020300e549b208ee5ff1", size = 101250, upload-time = "2025-04-24T03:35:25.427Z" }
wheels = [
    { url = "https://files.pythonhosted.org/packages/04/4b/29cac41a4d98d144bf5f6d33995617b185d14b22401f75ca86f384e87ff1/h11-0.16.0-py3-none-any.whl", hash = "sha256:63cf8bbe7522de3bf65932fda1d9c2772064ffb3dae62d55932da54b31cb6c86", size = 37515, upload-time = "2025-04-24T03:35:24.344Z" },
]

[[package]]
name = "httpcore"
version = "1.0.9"
source = { registry = "https://pypi.org/simple" }
dependencies = [
    { name = "certifi" },
    { name = "h11" },
]
sdist = { url = "https://files.pythonhosted.org/packages/06/94/82699a10bca87a5556c9c59b5963f2d039dbd239f25bc2a63907a05a14cb/httpcore-1.0.9.tar.gz", hash = "sha256:6e34463af53fd2ab5d807f399a9b45ea31c3dfa2276f15a2c3f00afff6e176e8", size = 85484, upload-time = "2025-04-24T22:06:22.219Z" }
wheels = [
    { url = "https://files.pythonhosted.org/packages/7e/f5/f66802a942d491edb555dd61e3a9961140fd64c90bce1eafd741609d334d/httpcore-1.0.9-py3-none-any.whl", hash = "sha256:2d400746a40668fc9dec9810239072b40b4484b640a8c38fd654a024c7a1bf55", size = 78784, upload-time = "2025-04-24T22:06:20.566Z" },
]

[[package]]
name = "httpx"
version = "0.28.1"
source = { registry = "https://pypi.org/simple" }
dependencies = [
    { name = "anyio" },
    { name = "certifi" },
    { name = "httpcore" },
    { name = "idna" },
]
sdist = { url = "https://files.pythonhosted.org/packages/b1/df/48c586a5fe32a0f01324ee087459e112ebb7224f646c0b5023f5e79e9956/httpx-0.28.1.tar.gz", hash = "sha256:75e98c5f16b0f35b567856f597f06ff2270a374470a5c2392242528e3e3e42fc", size = 141406, upload-time = "2024-12-06T15:37:23.222Z" }
wheels = [
    { url = "https://files.pythonhosted.org/packages/2a/39/e50c7c3a983047577ee07d2a9e53faf5a69493943ec3f6a384bdc792deb2/httpx-0.28.1-py3-none-any.whl", hash = "sha256:d909fcccc110f8c7faf814ca82a9a4d816bc5a6dbfea25d6591d6985b8ba59ad", size = 73517, upload-time = "2024-12-06T15:37:21.509Z" },
]

[[package]]
name = "httpx-sse"
version = "0.4.1"
source = { registry = "https://pypi.org/simple" }
sdist = { url = "https://files.pythonhosted.org/packages/6e/fa/66bd985dd0b7c109a3bcb89272ee0bfb7e2b4d06309ad7b38ff866734b2a/httpx_sse-0.4.1.tar.gz", hash = "sha256:8f44d34414bc7b21bf3602713005c5df4917884f76072479b21f68befa4ea26e", size = 12998, upload-time = "2025-06-24T13:21:05.71Z" }
wheels = [
    { url = "https://files.pythonhosted.org/packages/25/0a/6269e3473b09aed2dab8aa1a600c70f31f00ae1349bee30658f7e358a159/httpx_sse-0.4.1-py3-none-any.whl", hash = "sha256:cba42174344c3a5b06f255ce65b350880f962d99ead85e776f23c6618a377a37", size = 8054, upload-time = "2025-06-24T13:21:04.772Z" },
]

[[package]]
name = "identify"
version = "2.6.12"
source = { registry = "https://pypi.org/simple" }
sdist = { url = "https://files.pythonhosted.org/packages/a2/88/d193a27416618628a5eea64e3223acd800b40749a96ffb322a9b55a49ed1/identify-2.6.12.tar.gz", hash = "sha256:d8de45749f1efb108badef65ee8386f0f7bb19a7f26185f74de6367bffbaf0e6", size = 99254, upload-time = "2025-05-23T20:37:53.3Z" }
wheels = [
    { url = "https://files.pythonhosted.org/packages/7a/cd/18f8da995b658420625f7ef13f037be53ae04ec5ad33f9b718240dcfd48c/identify-2.6.12-py2.py3-none-any.whl", hash = "sha256:ad9672d5a72e0d2ff7c5c8809b62dfa60458626352fb0eb7b55e69bdc45334a2", size = 99145, upload-time = "2025-05-23T20:37:51.495Z" },
]

[[package]]
name = "idna"
version = "3.10"
source = { registry = "https://pypi.org/simple" }
sdist = { url = "https://files.pythonhosted.org/packages/f1/70/7703c29685631f5a7590aa73f1f1d3fa9a380e654b86af429e0934a32f7d/idna-3.10.tar.gz", hash = "sha256:12f65c9b470abda6dc35cf8e63cc574b1c52b11df2c86030af0ac09b01b13ea9", size = 190490, upload-time = "2024-09-15T18:07:39.745Z" }
wheels = [
    { url = "https://files.pythonhosted.org/packages/76/c6/c88e154df9c4e1a2a66ccf0005a88dfb2650c1dffb6f5ce603dfbd452ce3/idna-3.10-py3-none-any.whl", hash = "sha256:946d195a0d259cbba61165e88e65941f16e9b36ea6ddb97f00452bae8b1287d3", size = 70442, upload-time = "2024-09-15T18:07:37.964Z" },
]

[[package]]
name = "importlib-metadata"
version = "6.11.0"
source = { registry = "https://pypi.org/simple" }
dependencies = [
    { name = "zipp" },
]
sdist = { url = "https://files.pythonhosted.org/packages/ee/eb/58c2ab27ee628ad801f56d4017fe62afab0293116f6d0b08f1d5bd46e06f/importlib_metadata-6.11.0.tar.gz", hash = "sha256:1231cf92d825c9e03cfc4da076a16de6422c863558229ea0b22b675657463443", size = 54593, upload-time = "2023-12-03T17:33:10.693Z" }
wheels = [
    { url = "https://files.pythonhosted.org/packages/59/9b/ecce94952ab5ea74c31dcf9ccf78ccd484eebebef06019bf8cb579ab4519/importlib_metadata-6.11.0-py3-none-any.whl", hash = "sha256:f0afba6205ad8f8947c7d338b5342d5db2afbfd82f9cbef7879a9539cc12eb9b", size = 23427, upload-time = "2023-12-03T17:33:08.965Z" },
]

[[package]]
name = "iniconfig"
version = "2.1.0"
source = { registry = "https://pypi.org/simple" }
sdist = { url = "https://files.pythonhosted.org/packages/f2/97/ebf4da567aa6827c909642694d71c9fcf53e5b504f2d96afea02718862f3/iniconfig-2.1.0.tar.gz", hash = "sha256:3abbd2e30b36733fee78f9c7f7308f2d0050e88f0087fd25c2645f63c773e1c7", size = 4793, upload-time = "2025-03-19T20:09:59.721Z" }
wheels = [
    { url = "https://files.pythonhosted.org/packages/2c/e1/e6716421ea10d38022b952c159d5161ca1193197fb744506875fbb87ea7b/iniconfig-2.1.0-py3-none-any.whl", hash = "sha256:9deba5723312380e77435581c6bf4935c94cbfab9b1ed33ef8d238ea168eb760", size = 6050, upload-time = "2025-03-19T20:10:01.071Z" },
]

[[package]]
name = "isodate"
version = "0.6.1"
source = { registry = "https://pypi.org/simple" }
dependencies = [
    { name = "six" },
]
sdist = { url = "https://files.pythonhosted.org/packages/db/7a/c0a56c7d56c7fa723988f122fa1f1ccf8c5c4ccc48efad0d214b49e5b1af/isodate-0.6.1.tar.gz", hash = "sha256:48c5881de7e8b0a0d648cb024c8062dc84e7b840ed81e864c7614fd3c127bde9", size = 28443, upload-time = "2021-12-13T20:28:31.525Z" }
wheels = [
    { url = "https://files.pythonhosted.org/packages/b6/85/7882d311924cbcfc70b1890780763e36ff0b140c7e51c110fc59a532f087/isodate-0.6.1-py2.py3-none-any.whl", hash = "sha256:0751eece944162659049d35f4f549ed815792b38793f07cf73381c1c87cbed96", size = 41722, upload-time = "2021-12-13T20:28:29.073Z" },
]

[[package]]
name = "itsdangerous"
version = "2.2.0"
source = { registry = "https://pypi.org/simple" }
sdist = { url = "https://files.pythonhosted.org/packages/9c/cb/8ac0172223afbccb63986cc25049b154ecfb5e85932587206f42317be31d/itsdangerous-2.2.0.tar.gz", hash = "sha256:e0050c0b7da1eea53ffaf149c0cfbb5c6e2e2b69c4bef22c81fa6eb73e5f6173", size = 54410, upload-time = "2024-04-16T21:28:15.614Z" }
wheels = [
    { url = "https://files.pythonhosted.org/packages/04/96/92447566d16df59b2a776c0fb82dbc4d9e07cd95062562af01e408583fc4/itsdangerous-2.2.0-py3-none-any.whl", hash = "sha256:c6242fc49e35958c8b15141343aa660db5fc54d4f13a1db01a3f5891b98700ef", size = 16234, upload-time = "2024-04-16T21:28:14.499Z" },
]

[[package]]
name = "jaraco-classes"
version = "3.4.0"
source = { registry = "https://pypi.org/simple" }
dependencies = [
    { name = "more-itertools" },
]
sdist = { url = "https://files.pythonhosted.org/packages/06/c0/ed4a27bc5571b99e3cff68f8a9fa5b56ff7df1c2251cc715a652ddd26402/jaraco.classes-3.4.0.tar.gz", hash = "sha256:47a024b51d0239c0dd8c8540c6c7f484be3b8fcf0b2d85c13825780d3b3f3acd", size = 11780, upload-time = "2024-03-31T07:27:36.643Z" }
wheels = [
    { url = "https://files.pythonhosted.org/packages/7f/66/b15ce62552d84bbfcec9a4873ab79d993a1dd4edb922cbfccae192bd5b5f/jaraco.classes-3.4.0-py3-none-any.whl", hash = "sha256:f662826b6bed8cace05e7ff873ce0f9283b5c924470fe664fff1c2f00f581790", size = 6777, upload-time = "2024-03-31T07:27:34.792Z" },
]

[[package]]
name = "jaraco-context"
version = "6.0.1"
source = { registry = "https://pypi.org/simple" }
sdist = { url = "https://files.pythonhosted.org/packages/df/ad/f3777b81bf0b6e7bc7514a1656d3e637b2e8e15fab2ce3235730b3e7a4e6/jaraco_context-6.0.1.tar.gz", hash = "sha256:9bae4ea555cf0b14938dc0aee7c9f32ed303aa20a3b73e7dc80111628792d1b3", size = 13912, upload-time = "2024-08-20T03:39:27.358Z" }
wheels = [
    { url = "https://files.pythonhosted.org/packages/ff/db/0c52c4cf5e4bd9f5d7135ec7669a3a767af21b3a308e1ed3674881e52b62/jaraco.context-6.0.1-py3-none-any.whl", hash = "sha256:f797fc481b490edb305122c9181830a3a5b76d84ef6d1aef2fb9b47ab956f9e4", size = 6825, upload-time = "2024-08-20T03:39:25.966Z" },
]

[[package]]
name = "jaraco-functools"
version = "4.3.0"
source = { registry = "https://pypi.org/simple" }
dependencies = [
    { name = "more-itertools" },
]
sdist = { url = "https://files.pythonhosted.org/packages/f7/ed/1aa2d585304ec07262e1a83a9889880701079dde796ac7b1d1826f40c63d/jaraco_functools-4.3.0.tar.gz", hash = "sha256:cfd13ad0dd2c47a3600b439ef72d8615d482cedcff1632930d6f28924d92f294", size = 19755, upload-time = "2025-08-18T20:05:09.91Z" }
wheels = [
    { url = "https://files.pythonhosted.org/packages/b4/09/726f168acad366b11e420df31bf1c702a54d373a83f968d94141a8c3fde0/jaraco_functools-4.3.0-py3-none-any.whl", hash = "sha256:227ff8ed6f7b8f62c56deff101545fa7543cf2c8e7b82a7c2116e672f29c26e8", size = 10408, upload-time = "2025-08-18T20:05:08.69Z" },
]

[[package]]
name = "jeepney"
version = "0.9.0"
source = { registry = "https://pypi.org/simple" }
sdist = { url = "https://files.pythonhosted.org/packages/7b/6f/357efd7602486741aa73ffc0617fb310a29b588ed0fd69c2399acbb85b0c/jeepney-0.9.0.tar.gz", hash = "sha256:cf0e9e845622b81e4a28df94c40345400256ec608d0e55bb8a3feaa9163f5732", size = 106758, upload-time = "2025-02-27T18:51:01.684Z" }
wheels = [
    { url = "https://files.pythonhosted.org/packages/b2/a3/e137168c9c44d18eff0376253da9f1e9234d0239e0ee230d2fee6cea8e55/jeepney-0.9.0-py3-none-any.whl", hash = "sha256:97e5714520c16fc0a45695e5365a2e11b81ea79bba796e26f9f1d178cb182683", size = 49010, upload-time = "2025-02-27T18:51:00.104Z" },
]

[[package]]
name = "jinja2"
version = "3.1.6"
source = { registry = "https://pypi.org/simple" }
dependencies = [
    { name = "markupsafe" },
]
sdist = { url = "https://files.pythonhosted.org/packages/df/bf/f7da0350254c0ed7c72f3e33cef02e048281fec7ecec5f032d4aac52226b/jinja2-3.1.6.tar.gz", hash = "sha256:0137fb05990d35f1275a587e9aee6d56da821fc83491a0fb838183be43f66d6d", size = 245115, upload-time = "2025-03-05T20:05:02.478Z" }
wheels = [
    { url = "https://files.pythonhosted.org/packages/62/a1/3d680cbfd5f4b8f15abc1d571870c5fc3e594bb582bc3b64ea099db13e56/jinja2-3.1.6-py3-none-any.whl", hash = "sha256:85ece4451f492d0c13c5dd7c13a64681a86afae63a5f347908daf103ce6d2f67", size = 134899, upload-time = "2025-03-05T20:05:00.369Z" },
]

[[package]]
name = "jiter"
version = "0.10.0"
source = { registry = "https://pypi.org/simple" }
sdist = { url = "https://files.pythonhosted.org/packages/ee/9d/ae7ddb4b8ab3fb1b51faf4deb36cb48a4fbbd7cb36bad6a5fca4741306f7/jiter-0.10.0.tar.gz", hash = "sha256:07a7142c38aacc85194391108dc91b5b57093c978a9932bd86a36862759d9500", size = 162759, upload-time = "2025-05-18T19:04:59.73Z" }
wheels = [
    { url = "https://files.pythonhosted.org/packages/6d/b5/348b3313c58f5fbfb2194eb4d07e46a35748ba6e5b3b3046143f3040bafa/jiter-0.10.0-cp312-cp312-macosx_10_12_x86_64.whl", hash = "sha256:1e274728e4a5345a6dde2d343c8da018b9d4bd4350f5a472fa91f66fda44911b", size = 312262, upload-time = "2025-05-18T19:03:44.637Z" },
    { url = "https://files.pythonhosted.org/packages/9c/4a/6a2397096162b21645162825f058d1709a02965606e537e3304b02742e9b/jiter-0.10.0-cp312-cp312-macosx_11_0_arm64.whl", hash = "sha256:7202ae396446c988cb2a5feb33a543ab2165b786ac97f53b59aafb803fef0744", size = 320124, upload-time = "2025-05-18T19:03:46.341Z" },
    { url = "https://files.pythonhosted.org/packages/2a/85/1ce02cade7516b726dd88f59a4ee46914bf79d1676d1228ef2002ed2f1c9/jiter-0.10.0-cp312-cp312-manylinux_2_17_aarch64.manylinux2014_aarch64.whl", hash = "sha256:23ba7722d6748b6920ed02a8f1726fb4b33e0fd2f3f621816a8b486c66410ab2", size = 345330, upload-time = "2025-05-18T19:03:47.596Z" },
    { url = "https://files.pythonhosted.org/packages/75/d0/bb6b4f209a77190ce10ea8d7e50bf3725fc16d3372d0a9f11985a2b23eff/jiter-0.10.0-cp312-cp312-manylinux_2_17_armv7l.manylinux2014_armv7l.whl", hash = "sha256:371eab43c0a288537d30e1f0b193bc4eca90439fc08a022dd83e5e07500ed026", size = 369670, upload-time = "2025-05-18T19:03:49.334Z" },
    { url = "https://files.pythonhosted.org/packages/a0/f5/a61787da9b8847a601e6827fbc42ecb12be2c925ced3252c8ffcb56afcaf/jiter-0.10.0-cp312-cp312-manylinux_2_17_ppc64le.manylinux2014_ppc64le.whl", hash = "sha256:6c675736059020365cebc845a820214765162728b51ab1e03a1b7b3abb70f74c", size = 489057, upload-time = "2025-05-18T19:03:50.66Z" },
    { url = "https://files.pythonhosted.org/packages/12/e4/6f906272810a7b21406c760a53aadbe52e99ee070fc5c0cb191e316de30b/jiter-0.10.0-cp312-cp312-manylinux_2_17_s390x.manylinux2014_s390x.whl", hash = "sha256:0c5867d40ab716e4684858e4887489685968a47e3ba222e44cde6e4a2154f959", size = 389372, upload-time = "2025-05-18T19:03:51.98Z" },
    { url = "https://files.pythonhosted.org/packages/e2/ba/77013b0b8ba904bf3762f11e0129b8928bff7f978a81838dfcc958ad5728/jiter-0.10.0-cp312-cp312-manylinux_2_17_x86_64.manylinux2014_x86_64.whl", hash = "sha256:395bb9a26111b60141757d874d27fdea01b17e8fac958b91c20128ba8f4acc8a", size = 352038, upload-time = "2025-05-18T19:03:53.703Z" },
    { url = "https://files.pythonhosted.org/packages/67/27/c62568e3ccb03368dbcc44a1ef3a423cb86778a4389e995125d3d1aaa0a4/jiter-0.10.0-cp312-cp312-manylinux_2_5_i686.manylinux1_i686.whl", hash = "sha256:6842184aed5cdb07e0c7e20e5bdcfafe33515ee1741a6835353bb45fe5d1bd95", size = 391538, upload-time = "2025-05-18T19:03:55.046Z" },
    { url = "https://files.pythonhosted.org/packages/c0/72/0d6b7e31fc17a8fdce76164884edef0698ba556b8eb0af9546ae1a06b91d/jiter-0.10.0-cp312-cp312-musllinux_1_1_aarch64.whl", hash = "sha256:62755d1bcea9876770d4df713d82606c8c1a3dca88ff39046b85a048566d56ea", size = 523557, upload-time = "2025-05-18T19:03:56.386Z" },
    { url = "https://files.pythonhosted.org/packages/2f/09/bc1661fbbcbeb6244bd2904ff3a06f340aa77a2b94e5a7373fd165960ea3/jiter-0.10.0-cp312-cp312-musllinux_1_1_x86_64.whl", hash = "sha256:533efbce2cacec78d5ba73a41756beff8431dfa1694b6346ce7af3a12c42202b", size = 514202, upload-time = "2025-05-18T19:03:57.675Z" },
    { url = "https://files.pythonhosted.org/packages/1b/84/5a5d5400e9d4d54b8004c9673bbe4403928a00d28529ff35b19e9d176b19/jiter-0.10.0-cp312-cp312-win32.whl", hash = "sha256:8be921f0cadd245e981b964dfbcd6fd4bc4e254cdc069490416dd7a2632ecc01", size = 211781, upload-time = "2025-05-18T19:03:59.025Z" },
    { url = "https://files.pythonhosted.org/packages/9b/52/7ec47455e26f2d6e5f2ea4951a0652c06e5b995c291f723973ae9e724a65/jiter-0.10.0-cp312-cp312-win_amd64.whl", hash = "sha256:a7c7d785ae9dda68c2678532a5a1581347e9c15362ae9f6e68f3fdbfb64f2e49", size = 206176, upload-time = "2025-05-18T19:04:00.305Z" },
    { url = "https://files.pythonhosted.org/packages/2e/b0/279597e7a270e8d22623fea6c5d4eeac328e7d95c236ed51a2b884c54f70/jiter-0.10.0-cp313-cp313-macosx_10_12_x86_64.whl", hash = "sha256:e0588107ec8e11b6f5ef0e0d656fb2803ac6cf94a96b2b9fc675c0e3ab5e8644", size = 311617, upload-time = "2025-05-18T19:04:02.078Z" },
    { url = "https://files.pythonhosted.org/packages/91/e3/0916334936f356d605f54cc164af4060e3e7094364add445a3bc79335d46/jiter-0.10.0-cp313-cp313-macosx_11_0_arm64.whl", hash = "sha256:cafc4628b616dc32530c20ee53d71589816cf385dd9449633e910d596b1f5c8a", size = 318947, upload-time = "2025-05-18T19:04:03.347Z" },
    { url = "https://files.pythonhosted.org/packages/6a/8e/fd94e8c02d0e94539b7d669a7ebbd2776e51f329bb2c84d4385e8063a2ad/jiter-0.10.0-cp313-cp313-manylinux_2_17_aarch64.manylinux2014_aarch64.whl", hash = "sha256:520ef6d981172693786a49ff5b09eda72a42e539f14788124a07530f785c3ad6", size = 344618, upload-time = "2025-05-18T19:04:04.709Z" },
    { url = "https://files.pythonhosted.org/packages/6f/b0/f9f0a2ec42c6e9c2e61c327824687f1e2415b767e1089c1d9135f43816bd/jiter-0.10.0-cp313-cp313-manylinux_2_17_armv7l.manylinux2014_armv7l.whl", hash = "sha256:554dedfd05937f8fc45d17ebdf298fe7e0c77458232bcb73d9fbbf4c6455f5b3", size = 368829, upload-time = "2025-05-18T19:04:06.912Z" },
    { url = "https://files.pythonhosted.org/packages/e8/57/5bbcd5331910595ad53b9fd0c610392ac68692176f05ae48d6ce5c852967/jiter-0.10.0-cp313-cp313-manylinux_2_17_ppc64le.manylinux2014_ppc64le.whl", hash = "sha256:5bc299da7789deacf95f64052d97f75c16d4fc8c4c214a22bf8d859a4288a1c2", size = 491034, upload-time = "2025-05-18T19:04:08.222Z" },
    { url = "https://files.pythonhosted.org/packages/9b/be/c393df00e6e6e9e623a73551774449f2f23b6ec6a502a3297aeeece2c65a/jiter-0.10.0-cp313-cp313-manylinux_2_17_s390x.manylinux2014_s390x.whl", hash = "sha256:5161e201172de298a8a1baad95eb85db4fb90e902353b1f6a41d64ea64644e25", size = 388529, upload-time = "2025-05-18T19:04:09.566Z" },
    { url = "https://files.pythonhosted.org/packages/42/3e/df2235c54d365434c7f150b986a6e35f41ebdc2f95acea3036d99613025d/jiter-0.10.0-cp313-cp313-manylinux_2_17_x86_64.manylinux2014_x86_64.whl", hash = "sha256:2e2227db6ba93cb3e2bf67c87e594adde0609f146344e8207e8730364db27041", size = 350671, upload-time = "2025-05-18T19:04:10.98Z" },
    { url = "https://files.pythonhosted.org/packages/c6/77/71b0b24cbcc28f55ab4dbfe029f9a5b73aeadaba677843fc6dc9ed2b1d0a/jiter-0.10.0-cp313-cp313-manylinux_2_5_i686.manylinux1_i686.whl", hash = "sha256:15acb267ea5e2c64515574b06a8bf393fbfee6a50eb1673614aa45f4613c0cca", size = 390864, upload-time = "2025-05-18T19:04:12.722Z" },
    { url = "https://files.pythonhosted.org/packages/6a/d3/ef774b6969b9b6178e1d1e7a89a3bd37d241f3d3ec5f8deb37bbd203714a/jiter-0.10.0-cp313-cp313-musllinux_1_1_aarch64.whl", hash = "sha256:901b92f2e2947dc6dfcb52fd624453862e16665ea909a08398dde19c0731b7f4", size = 522989, upload-time = "2025-05-18T19:04:14.261Z" },
    { url = "https://files.pythonhosted.org/packages/0c/41/9becdb1d8dd5d854142f45a9d71949ed7e87a8e312b0bede2de849388cb9/jiter-0.10.0-cp313-cp313-musllinux_1_1_x86_64.whl", hash = "sha256:d0cb9a125d5a3ec971a094a845eadde2db0de85b33c9f13eb94a0c63d463879e", size = 513495, upload-time = "2025-05-18T19:04:15.603Z" },
    { url = "https://files.pythonhosted.org/packages/9c/36/3468e5a18238bdedae7c4d19461265b5e9b8e288d3f86cd89d00cbb48686/jiter-0.10.0-cp313-cp313-win32.whl", hash = "sha256:48a403277ad1ee208fb930bdf91745e4d2d6e47253eedc96e2559d1e6527006d", size = 211289, upload-time = "2025-05-18T19:04:17.541Z" },
    { url = "https://files.pythonhosted.org/packages/7e/07/1c96b623128bcb913706e294adb5f768fb7baf8db5e1338ce7b4ee8c78ef/jiter-0.10.0-cp313-cp313-win_amd64.whl", hash = "sha256:75f9eb72ecb640619c29bf714e78c9c46c9c4eaafd644bf78577ede459f330d4", size = 205074, upload-time = "2025-05-18T19:04:19.21Z" },
    { url = "https://files.pythonhosted.org/packages/54/46/caa2c1342655f57d8f0f2519774c6d67132205909c65e9aa8255e1d7b4f4/jiter-0.10.0-cp313-cp313t-macosx_11_0_arm64.whl", hash = "sha256:28ed2a4c05a1f32ef0e1d24c2611330219fed727dae01789f4a335617634b1ca", size = 318225, upload-time = "2025-05-18T19:04:20.583Z" },
    { url = "https://files.pythonhosted.org/packages/43/84/c7d44c75767e18946219ba2d703a5a32ab37b0bc21886a97bc6062e4da42/jiter-0.10.0-cp313-cp313t-manylinux_2_17_x86_64.manylinux2014_x86_64.whl", hash = "sha256:14a4c418b1ec86a195f1ca69da8b23e8926c752b685af665ce30777233dfe070", size = 350235, upload-time = "2025-05-18T19:04:22.363Z" },
    { url = "https://files.pythonhosted.org/packages/01/16/f5a0135ccd968b480daad0e6ab34b0c7c5ba3bc447e5088152696140dcb3/jiter-0.10.0-cp313-cp313t-win_amd64.whl", hash = "sha256:d7bfed2fe1fe0e4dda6ef682cee888ba444b21e7a6553e03252e4feb6cf0adca", size = 207278, upload-time = "2025-05-18T19:04:23.627Z" },
    { url = "https://files.pythonhosted.org/packages/1c/9b/1d646da42c3de6c2188fdaa15bce8ecb22b635904fc68be025e21249ba44/jiter-0.10.0-cp314-cp314-macosx_10_12_x86_64.whl", hash = "sha256:5e9251a5e83fab8d87799d3e1a46cb4b7f2919b895c6f4483629ed2446f66522", size = 310866, upload-time = "2025-05-18T19:04:24.891Z" },
    { url = "https://files.pythonhosted.org/packages/ad/0e/26538b158e8a7c7987e94e7aeb2999e2e82b1f9d2e1f6e9874ddf71ebda0/jiter-0.10.0-cp314-cp314-macosx_11_0_arm64.whl", hash = "sha256:023aa0204126fe5b87ccbcd75c8a0d0261b9abdbbf46d55e7ae9f8e22424eeb8", size = 318772, upload-time = "2025-05-18T19:04:26.161Z" },
    { url = "https://files.pythonhosted.org/packages/7b/fb/d302893151caa1c2636d6574d213e4b34e31fd077af6050a9c5cbb42f6fb/jiter-0.10.0-cp314-cp314-manylinux_2_17_aarch64.manylinux2014_aarch64.whl", hash = "sha256:3c189c4f1779c05f75fc17c0c1267594ed918996a231593a21a5ca5438445216", size = 344534, upload-time = "2025-05-18T19:04:27.495Z" },
    { url = "https://files.pythonhosted.org/packages/01/d8/5780b64a149d74e347c5128d82176eb1e3241b1391ac07935693466d6219/jiter-0.10.0-cp314-cp314-manylinux_2_17_armv7l.manylinux2014_armv7l.whl", hash = "sha256:15720084d90d1098ca0229352607cd68256c76991f6b374af96f36920eae13c4", size = 369087, upload-time = "2025-05-18T19:04:28.896Z" },
    { url = "https://files.pythonhosted.org/packages/e8/5b/f235a1437445160e777544f3ade57544daf96ba7e96c1a5b24a6f7ac7004/jiter-0.10.0-cp314-cp314-manylinux_2_17_ppc64le.manylinux2014_ppc64le.whl", hash = "sha256:e4f2fb68e5f1cfee30e2b2a09549a00683e0fde4c6a2ab88c94072fc33cb7426", size = 490694, upload-time = "2025-05-18T19:04:30.183Z" },
    { url = "https://files.pythonhosted.org/packages/85/a9/9c3d4617caa2ff89cf61b41e83820c27ebb3f7b5fae8a72901e8cd6ff9be/jiter-0.10.0-cp314-cp314-manylinux_2_17_s390x.manylinux2014_s390x.whl", hash = "sha256:ce541693355fc6da424c08b7edf39a2895f58d6ea17d92cc2b168d20907dee12", size = 388992, upload-time = "2025-05-18T19:04:32.028Z" },
    { url = "https://files.pythonhosted.org/packages/68/b1/344fd14049ba5c94526540af7eb661871f9c54d5f5601ff41a959b9a0bbd/jiter-0.10.0-cp314-cp314-manylinux_2_17_x86_64.manylinux2014_x86_64.whl", hash = "sha256:31c50c40272e189d50006ad5c73883caabb73d4e9748a688b216e85a9a9ca3b9", size = 351723, upload-time = "2025-05-18T19:04:33.467Z" },
    { url = "https://files.pythonhosted.org/packages/41/89/4c0e345041186f82a31aee7b9d4219a910df672b9fef26f129f0cda07a29/jiter-0.10.0-cp314-cp314-manylinux_2_5_i686.manylinux1_i686.whl", hash = "sha256:fa3402a2ff9815960e0372a47b75c76979d74402448509ccd49a275fa983ef8a", size = 392215, upload-time = "2025-05-18T19:04:34.827Z" },
    { url = "https://files.pythonhosted.org/packages/55/58/ee607863e18d3f895feb802154a2177d7e823a7103f000df182e0f718b38/jiter-0.10.0-cp314-cp314-musllinux_1_1_aarch64.whl", hash = "sha256:1956f934dca32d7bb647ea21d06d93ca40868b505c228556d3373cbd255ce853", size = 522762, upload-time = "2025-05-18T19:04:36.19Z" },
    { url = "https://files.pythonhosted.org/packages/15/d0/9123fb41825490d16929e73c212de9a42913d68324a8ce3c8476cae7ac9d/jiter-0.10.0-cp314-cp314-musllinux_1_1_x86_64.whl", hash = "sha256:fcedb049bdfc555e261d6f65a6abe1d5ad68825b7202ccb9692636c70fcced86", size = 513427, upload-time = "2025-05-18T19:04:37.544Z" },
    { url = "https://files.pythonhosted.org/packages/d8/b3/2bd02071c5a2430d0b70403a34411fc519c2f227da7b03da9ba6a956f931/jiter-0.10.0-cp314-cp314-win32.whl", hash = "sha256:ac509f7eccca54b2a29daeb516fb95b6f0bd0d0d8084efaf8ed5dfc7b9f0b357", size = 210127, upload-time = "2025-05-18T19:04:38.837Z" },
    { url = "https://files.pythonhosted.org/packages/03/0c/5fe86614ea050c3ecd728ab4035534387cd41e7c1855ef6c031f1ca93e3f/jiter-0.10.0-cp314-cp314t-macosx_11_0_arm64.whl", hash = "sha256:5ed975b83a2b8639356151cef5c0d597c68376fc4922b45d0eb384ac058cfa00", size = 318527, upload-time = "2025-05-18T19:04:40.612Z" },
    { url = "https://files.pythonhosted.org/packages/b3/4a/4175a563579e884192ba6e81725fc0448b042024419be8d83aa8a80a3f44/jiter-0.10.0-cp314-cp314t-manylinux_2_17_x86_64.manylinux2014_x86_64.whl", hash = "sha256:3aa96f2abba33dc77f79b4cf791840230375f9534e5fac927ccceb58c5e604a5", size = 354213, upload-time = "2025-05-18T19:04:41.894Z" },
]

[[package]]
name = "jmespath"
version = "1.0.1"
source = { registry = "https://pypi.org/simple" }
sdist = { url = "https://files.pythonhosted.org/packages/00/2a/e867e8531cf3e36b41201936b7fa7ba7b5702dbef42922193f05c8976cd6/jmespath-1.0.1.tar.gz", hash = "sha256:90261b206d6defd58fdd5e85f478bf633a2901798906be2ad389150c5c60edbe", size = 25843, upload-time = "2022-06-17T18:00:12.224Z" }
wheels = [
    { url = "https://files.pythonhosted.org/packages/31/b4/b9b800c45527aadd64d5b442f9b932b00648617eb5d63d2c7a6587b7cafc/jmespath-1.0.1-py3-none-any.whl", hash = "sha256:02e2e4cc71b5bcab88332eebf907519190dd9e6e82107fa7f83b1003a6252980", size = 20256, upload-time = "2022-06-17T18:00:10.251Z" },
]

[[package]]
name = "jsonschema"
version = "4.25.0"
source = { registry = "https://pypi.org/simple" }
dependencies = [
    { name = "attrs" },
    { name = "jsonschema-specifications" },
    { name = "referencing" },
    { name = "rpds-py" },
]
sdist = { url = "https://files.pythonhosted.org/packages/d5/00/a297a868e9d0784450faa7365c2172a7d6110c763e30ba861867c32ae6a9/jsonschema-4.25.0.tar.gz", hash = "sha256:e63acf5c11762c0e6672ffb61482bdf57f0876684d8d249c0fe2d730d48bc55f", size = 356830, upload-time = "2025-07-18T15:39:45.11Z" }
wheels = [
    { url = "https://files.pythonhosted.org/packages/fe/54/c86cd8e011fe98803d7e382fd67c0df5ceab8d2b7ad8c5a81524f791551c/jsonschema-4.25.0-py3-none-any.whl", hash = "sha256:24c2e8da302de79c8b9382fee3e76b355e44d2a4364bb207159ce10b517bd716", size = 89184, upload-time = "2025-07-18T15:39:42.956Z" },
]

[[package]]
name = "jsonschema-specifications"
version = "2025.4.1"
source = { registry = "https://pypi.org/simple" }
dependencies = [
    { name = "referencing" },
]
sdist = { url = "https://files.pythonhosted.org/packages/bf/ce/46fbd9c8119cfc3581ee5643ea49464d168028cfb5caff5fc0596d0cf914/jsonschema_specifications-2025.4.1.tar.gz", hash = "sha256:630159c9f4dbea161a6a2205c3011cc4f18ff381b189fff48bb39b9bf26ae608", size = 15513, upload-time = "2025-04-23T12:34:07.418Z" }
wheels = [
    { url = "https://files.pythonhosted.org/packages/01/0e/b27cdbaccf30b890c40ed1da9fd4a3593a5cf94dae54fb34f8a4b74fcd3f/jsonschema_specifications-2025.4.1-py3-none-any.whl", hash = "sha256:4653bffbd6584f7de83a67e0d620ef16900b390ddc7939d56684d6c81e33f1af", size = 18437, upload-time = "2025-04-23T12:34:05.422Z" },
]

[[package]]
name = "keyring"
version = "25.6.0"
source = { registry = "https://pypi.org/simple" }
dependencies = [
    { name = "jaraco-classes" },
    { name = "jaraco-context" },
    { name = "jaraco-functools" },
    { name = "jeepney", marker = "sys_platform == 'linux'" },
    { name = "pywin32-ctypes", marker = "sys_platform == 'win32'" },
    { name = "secretstorage", marker = "sys_platform == 'linux'" },
]
sdist = { url = "https://files.pythonhosted.org/packages/70/09/d904a6e96f76ff214be59e7aa6ef7190008f52a0ab6689760a98de0bf37d/keyring-25.6.0.tar.gz", hash = "sha256:0b39998aa941431eb3d9b0d4b2460bc773b9df6fed7621c2dfb291a7e0187a66", size = 62750, upload-time = "2024-12-25T15:26:45.782Z" }
wheels = [
    { url = "https://files.pythonhosted.org/packages/d3/32/da7f44bcb1105d3e88a0b74ebdca50c59121d2ddf71c9e34ba47df7f3a56/keyring-25.6.0-py3-none-any.whl", hash = "sha256:552a3f7af126ece7ed5c89753650eec89c7eaae8617d0aa4d9ad2b75111266bd", size = 39085, upload-time = "2024-12-25T15:26:44.377Z" },
]

[[package]]
name = "leather"
version = "0.4.0"
source = { registry = "https://pypi.org/simple" }
sdist = { url = "https://files.pythonhosted.org/packages/ed/6e/48a05e2f7f62a616d675cfee182643f2dd8023bf7429aa326f4bebd629c8/leather-0.4.0.tar.gz", hash = "sha256:f964bec2086f3153a6c16e707f20cb718f811f57af116075f4c0f4805c608b95", size = 43877, upload-time = "2024-02-23T22:03:36.657Z" }
wheels = [
    { url = "https://files.pythonhosted.org/packages/a1/30/9ec597c962c5249ebd5c580386e4b5f2884cd943af42634291ee3b406415/leather-0.4.0-py2.py3-none-any.whl", hash = "sha256:18290bc93749ae39039af5e31e871fcfad74d26c4c3ea28ea4f681f4571b3a2b", size = 30256, upload-time = "2024-02-23T22:03:34.75Z" },
]

[[package]]
name = "logbook"
version = "1.5.3"
source = { registry = "https://pypi.org/simple" }
sdist = { url = "https://files.pythonhosted.org/packages/2f/d9/16ac346f7c0102835814cc9e5b684aaadea101560bb932a2403bd26b2320/Logbook-1.5.3.tar.gz", hash = "sha256:66f454ada0f56eae43066f604a222b09893f98c1adc18df169710761b8f32fe8", size = 85783, upload-time = "2019-10-16T18:00:26.666Z" }

[[package]]
name = "mako"
version = "1.3.10"
source = { registry = "https://pypi.org/simple" }
dependencies = [
    { name = "markupsafe" },
]
sdist = { url = "https://files.pythonhosted.org/packages/9e/38/bd5b78a920a64d708fe6bc8e0a2c075e1389d53bef8413725c63ba041535/mako-1.3.10.tar.gz", hash = "sha256:99579a6f39583fa7e5630a28c3c1f440e4e97a414b80372649c0ce338da2ea28", size = 392474, upload-time = "2025-04-10T12:44:31.16Z" }
wheels = [
    { url = "https://files.pythonhosted.org/packages/87/fb/99f81ac72ae23375f22b7afdb7642aba97c00a713c217124420147681a2f/mako-1.3.10-py3-none-any.whl", hash = "sha256:baef24a52fc4fc514a0887ac600f9f1cff3d82c61d4d700a1fa84d597b88db59", size = 78509, upload-time = "2025-04-10T12:50:53.297Z" },
]

[[package]]
name = "markupsafe"
version = "3.0.2"
source = { registry = "https://pypi.org/simple" }
sdist = { url = "https://files.pythonhosted.org/packages/b2/97/5d42485e71dfc078108a86d6de8fa46db44a1a9295e89c5d6d4a06e23a62/markupsafe-3.0.2.tar.gz", hash = "sha256:ee55d3edf80167e48ea11a923c7386f4669df67d7994554387f84e7d8b0a2bf0", size = 20537, upload-time = "2024-10-18T15:21:54.129Z" }
wheels = [
    { url = "https://files.pythonhosted.org/packages/22/09/d1f21434c97fc42f09d290cbb6350d44eb12f09cc62c9476effdb33a18aa/MarkupSafe-3.0.2-cp312-cp312-macosx_10_13_universal2.whl", hash = "sha256:9778bd8ab0a994ebf6f84c2b949e65736d5575320a17ae8984a77fab08db94cf", size = 14274, upload-time = "2024-10-18T15:21:13.777Z" },
    { url = "https://files.pythonhosted.org/packages/6b/b0/18f76bba336fa5aecf79d45dcd6c806c280ec44538b3c13671d49099fdd0/MarkupSafe-3.0.2-cp312-cp312-macosx_11_0_arm64.whl", hash = "sha256:846ade7b71e3536c4e56b386c2a47adf5741d2d8b94ec9dc3e92e5e1ee1e2225", size = 12348, upload-time = "2024-10-18T15:21:14.822Z" },
    { url = "https://files.pythonhosted.org/packages/e0/25/dd5c0f6ac1311e9b40f4af06c78efde0f3b5cbf02502f8ef9501294c425b/MarkupSafe-3.0.2-cp312-cp312-manylinux_2_17_aarch64.manylinux2014_aarch64.whl", hash = "sha256:1c99d261bd2d5f6b59325c92c73df481e05e57f19837bdca8413b9eac4bd8028", size = 24149, upload-time = "2024-10-18T15:21:15.642Z" },
    { url = "https://files.pythonhosted.org/packages/f3/f0/89e7aadfb3749d0f52234a0c8c7867877876e0a20b60e2188e9850794c17/MarkupSafe-3.0.2-cp312-cp312-manylinux_2_17_x86_64.manylinux2014_x86_64.whl", hash = "sha256:e17c96c14e19278594aa4841ec148115f9c7615a47382ecb6b82bd8fea3ab0c8", size = 23118, upload-time = "2024-10-18T15:21:17.133Z" },
    { url = "https://files.pythonhosted.org/packages/d5/da/f2eeb64c723f5e3777bc081da884b414671982008c47dcc1873d81f625b6/MarkupSafe-3.0.2-cp312-cp312-manylinux_2_5_i686.manylinux1_i686.manylinux_2_17_i686.manylinux2014_i686.whl", hash = "sha256:88416bd1e65dcea10bc7569faacb2c20ce071dd1f87539ca2ab364bf6231393c", size = 22993, upload-time = "2024-10-18T15:21:18.064Z" },
    { url = "https://files.pythonhosted.org/packages/da/0e/1f32af846df486dce7c227fe0f2398dc7e2e51d4a370508281f3c1c5cddc/MarkupSafe-3.0.2-cp312-cp312-musllinux_1_2_aarch64.whl", hash = "sha256:2181e67807fc2fa785d0592dc2d6206c019b9502410671cc905d132a92866557", size = 24178, upload-time = "2024-10-18T15:21:18.859Z" },
    { url = "https://files.pythonhosted.org/packages/c4/f6/bb3ca0532de8086cbff5f06d137064c8410d10779c4c127e0e47d17c0b71/MarkupSafe-3.0.2-cp312-cp312-musllinux_1_2_i686.whl", hash = "sha256:52305740fe773d09cffb16f8ed0427942901f00adedac82ec8b67752f58a1b22", size = 23319, upload-time = "2024-10-18T15:21:19.671Z" },
    { url = "https://files.pythonhosted.org/packages/a2/82/8be4c96ffee03c5b4a034e60a31294daf481e12c7c43ab8e34a1453ee48b/MarkupSafe-3.0.2-cp312-cp312-musllinux_1_2_x86_64.whl", hash = "sha256:ad10d3ded218f1039f11a75f8091880239651b52e9bb592ca27de44eed242a48", size = 23352, upload-time = "2024-10-18T15:21:20.971Z" },
    { url = "https://files.pythonhosted.org/packages/51/ae/97827349d3fcffee7e184bdf7f41cd6b88d9919c80f0263ba7acd1bbcb18/MarkupSafe-3.0.2-cp312-cp312-win32.whl", hash = "sha256:0f4ca02bea9a23221c0182836703cbf8930c5e9454bacce27e767509fa286a30", size = 15097, upload-time = "2024-10-18T15:21:22.646Z" },
    { url = "https://files.pythonhosted.org/packages/c1/80/a61f99dc3a936413c3ee4e1eecac96c0da5ed07ad56fd975f1a9da5bc630/MarkupSafe-3.0.2-cp312-cp312-win_amd64.whl", hash = "sha256:8e06879fc22a25ca47312fbe7c8264eb0b662f6db27cb2d3bbbc74b1df4b9b87", size = 15601, upload-time = "2024-10-18T15:21:23.499Z" },
    { url = "https://files.pythonhosted.org/packages/83/0e/67eb10a7ecc77a0c2bbe2b0235765b98d164d81600746914bebada795e97/MarkupSafe-3.0.2-cp313-cp313-macosx_10_13_universal2.whl", hash = "sha256:ba9527cdd4c926ed0760bc301f6728ef34d841f405abf9d4f959c478421e4efd", size = 14274, upload-time = "2024-10-18T15:21:24.577Z" },
    { url = "https://files.pythonhosted.org/packages/2b/6d/9409f3684d3335375d04e5f05744dfe7e9f120062c9857df4ab490a1031a/MarkupSafe-3.0.2-cp313-cp313-macosx_11_0_arm64.whl", hash = "sha256:f8b3d067f2e40fe93e1ccdd6b2e1d16c43140e76f02fb1319a05cf2b79d99430", size = 12352, upload-time = "2024-10-18T15:21:25.382Z" },
    { url = "https://files.pythonhosted.org/packages/d2/f5/6eadfcd3885ea85fe2a7c128315cc1bb7241e1987443d78c8fe712d03091/MarkupSafe-3.0.2-cp313-cp313-manylinux_2_17_aarch64.manylinux2014_aarch64.whl", hash = "sha256:569511d3b58c8791ab4c2e1285575265991e6d8f8700c7be0e88f86cb0672094", size = 24122, upload-time = "2024-10-18T15:21:26.199Z" },
    { url = "https://files.pythonhosted.org/packages/0c/91/96cf928db8236f1bfab6ce15ad070dfdd02ed88261c2afafd4b43575e9e9/MarkupSafe-3.0.2-cp313-cp313-manylinux_2_17_x86_64.manylinux2014_x86_64.whl", hash = "sha256:15ab75ef81add55874e7ab7055e9c397312385bd9ced94920f2802310c930396", size = 23085, upload-time = "2024-10-18T15:21:27.029Z" },
    { url = "https://files.pythonhosted.org/packages/c2/cf/c9d56af24d56ea04daae7ac0940232d31d5a8354f2b457c6d856b2057d69/MarkupSafe-3.0.2-cp313-cp313-manylinux_2_5_i686.manylinux1_i686.manylinux_2_17_i686.manylinux2014_i686.whl", hash = "sha256:f3818cb119498c0678015754eba762e0d61e5b52d34c8b13d770f0719f7b1d79", size = 22978, upload-time = "2024-10-18T15:21:27.846Z" },
    { url = "https://files.pythonhosted.org/packages/2a/9f/8619835cd6a711d6272d62abb78c033bda638fdc54c4e7f4272cf1c0962b/MarkupSafe-3.0.2-cp313-cp313-musllinux_1_2_aarch64.whl", hash = "sha256:cdb82a876c47801bb54a690c5ae105a46b392ac6099881cdfb9f6e95e4014c6a", size = 24208, upload-time = "2024-10-18T15:21:28.744Z" },
    { url = "https://files.pythonhosted.org/packages/f9/bf/176950a1792b2cd2102b8ffeb5133e1ed984547b75db47c25a67d3359f77/MarkupSafe-3.0.2-cp313-cp313-musllinux_1_2_i686.whl", hash = "sha256:cabc348d87e913db6ab4aa100f01b08f481097838bdddf7c7a84b7575b7309ca", size = 23357, upload-time = "2024-10-18T15:21:29.545Z" },
    { url = "https://files.pythonhosted.org/packages/ce/4f/9a02c1d335caabe5c4efb90e1b6e8ee944aa245c1aaaab8e8a618987d816/MarkupSafe-3.0.2-cp313-cp313-musllinux_1_2_x86_64.whl", hash = "sha256:444dcda765c8a838eaae23112db52f1efaf750daddb2d9ca300bcae1039adc5c", size = 23344, upload-time = "2024-10-18T15:21:30.366Z" },
    { url = "https://files.pythonhosted.org/packages/ee/55/c271b57db36f748f0e04a759ace9f8f759ccf22b4960c270c78a394f58be/MarkupSafe-3.0.2-cp313-cp313-win32.whl", hash = "sha256:bcf3e58998965654fdaff38e58584d8937aa3096ab5354d493c77d1fdd66d7a1", size = 15101, upload-time = "2024-10-18T15:21:31.207Z" },
    { url = "https://files.pythonhosted.org/packages/29/88/07df22d2dd4df40aba9f3e402e6dc1b8ee86297dddbad4872bd5e7b0094f/MarkupSafe-3.0.2-cp313-cp313-win_amd64.whl", hash = "sha256:e6a2a455bd412959b57a172ce6328d2dd1f01cb2135efda2e4576e8a23fa3b0f", size = 15603, upload-time = "2024-10-18T15:21:32.032Z" },
    { url = "https://files.pythonhosted.org/packages/62/6a/8b89d24db2d32d433dffcd6a8779159da109842434f1dd2f6e71f32f738c/MarkupSafe-3.0.2-cp313-cp313t-macosx_10_13_universal2.whl", hash = "sha256:b5a6b3ada725cea8a5e634536b1b01c30bcdcd7f9c6fff4151548d5bf6b3a36c", size = 14510, upload-time = "2024-10-18T15:21:33.625Z" },
    { url = "https://files.pythonhosted.org/packages/7a/06/a10f955f70a2e5a9bf78d11a161029d278eeacbd35ef806c3fd17b13060d/MarkupSafe-3.0.2-cp313-cp313t-macosx_11_0_arm64.whl", hash = "sha256:a904af0a6162c73e3edcb969eeeb53a63ceeb5d8cf642fade7d39e7963a22ddb", size = 12486, upload-time = "2024-10-18T15:21:34.611Z" },
    { url = "https://files.pythonhosted.org/packages/34/cf/65d4a571869a1a9078198ca28f39fba5fbb910f952f9dbc5220afff9f5e6/MarkupSafe-3.0.2-cp313-cp313t-manylinux_2_17_aarch64.manylinux2014_aarch64.whl", hash = "sha256:4aa4e5faecf353ed117801a068ebab7b7e09ffb6e1d5e412dc852e0da018126c", size = 25480, upload-time = "2024-10-18T15:21:35.398Z" },
    { url = "https://files.pythonhosted.org/packages/0c/e3/90e9651924c430b885468b56b3d597cabf6d72be4b24a0acd1fa0e12af67/MarkupSafe-3.0.2-cp313-cp313t-manylinux_2_17_x86_64.manylinux2014_x86_64.whl", hash = "sha256:c0ef13eaeee5b615fb07c9a7dadb38eac06a0608b41570d8ade51c56539e509d", size = 23914, upload-time = "2024-10-18T15:21:36.231Z" },
    { url = "https://files.pythonhosted.org/packages/66/8c/6c7cf61f95d63bb866db39085150df1f2a5bd3335298f14a66b48e92659c/MarkupSafe-3.0.2-cp313-cp313t-manylinux_2_5_i686.manylinux1_i686.manylinux_2_17_i686.manylinux2014_i686.whl", hash = "sha256:d16a81a06776313e817c951135cf7340a3e91e8c1ff2fac444cfd75fffa04afe", size = 23796, upload-time = "2024-10-18T15:21:37.073Z" },
    { url = "https://files.pythonhosted.org/packages/bb/35/cbe9238ec3f47ac9a7c8b3df7a808e7cb50fe149dc7039f5f454b3fba218/MarkupSafe-3.0.2-cp313-cp313t-musllinux_1_2_aarch64.whl", hash = "sha256:6381026f158fdb7c72a168278597a5e3a5222e83ea18f543112b2662a9b699c5", size = 25473, upload-time = "2024-10-18T15:21:37.932Z" },
    { url = "https://files.pythonhosted.org/packages/e6/32/7621a4382488aa283cc05e8984a9c219abad3bca087be9ec77e89939ded9/MarkupSafe-3.0.2-cp313-cp313t-musllinux_1_2_i686.whl", hash = "sha256:3d79d162e7be8f996986c064d1c7c817f6df3a77fe3d6859f6f9e7be4b8c213a", size = 24114, upload-time = "2024-10-18T15:21:39.799Z" },
    { url = "https://files.pythonhosted.org/packages/0d/80/0985960e4b89922cb5a0bac0ed39c5b96cbc1a536a99f30e8c220a996ed9/MarkupSafe-3.0.2-cp313-cp313t-musllinux_1_2_x86_64.whl", hash = "sha256:131a3c7689c85f5ad20f9f6fb1b866f402c445b220c19fe4308c0b147ccd2ad9", size = 24098, upload-time = "2024-10-18T15:21:40.813Z" },
    { url = "https://files.pythonhosted.org/packages/82/78/fedb03c7d5380df2427038ec8d973587e90561b2d90cd472ce9254cf348b/MarkupSafe-3.0.2-cp313-cp313t-win32.whl", hash = "sha256:ba8062ed2cf21c07a9e295d5b8a2a5ce678b913b45fdf68c32d95d6c1291e0b6", size = 15208, upload-time = "2024-10-18T15:21:41.814Z" },
    { url = "https://files.pythonhosted.org/packages/4f/65/6079a46068dfceaeabb5dcad6d674f5f5c61a6fa5673746f42a9f4c233b3/MarkupSafe-3.0.2-cp313-cp313t-win_amd64.whl", hash = "sha256:e444a31f8db13eb18ada366ab3cf45fd4b31e4db1236a4448f68778c1d1a5a2f", size = 15739, upload-time = "2024-10-18T15:21:42.784Z" },
]

[[package]]
name = "mashumaro"
version = "3.14"
source = { registry = "https://pypi.org/simple" }
dependencies = [
    { name = "typing-extensions" },
]
sdist = { url = "https://files.pythonhosted.org/packages/eb/47/0a450b281bef2d7e97ec02c8e1168d821e283f58e02e6c403b2bb4d73c1c/mashumaro-3.14.tar.gz", hash = "sha256:5ef6f2b963892cbe9a4ceb3441dfbea37f8c3412523f25d42e9b3a7186555f1d", size = 166160, upload-time = "2024-10-23T21:48:40.164Z" }
wheels = [
    { url = "https://files.pythonhosted.org/packages/1b/35/8d63733a2c12149d0c7663c29bf626bdbeea5f0ff963afe58a42b4810981/mashumaro-3.14-py3-none-any.whl", hash = "sha256:c12a649599a8f7b1a0b35d18f12e678423c3066189f7bc7bd8dd431c5c8132c3", size = 92183, upload-time = "2024-10-23T21:48:38.334Z" },
]

[package.optional-dependencies]
msgpack = [
    { name = "msgpack" },
]

[[package]]
name = "mcp"
version = "1.12.2"
source = { registry = "https://pypi.org/simple" }
dependencies = [
    { name = "anyio" },
    { name = "httpx" },
    { name = "httpx-sse" },
    { name = "jsonschema" },
    { name = "pydantic" },
    { name = "pydantic-settings" },
    { name = "python-multipart" },
    { name = "pywin32", marker = "sys_platform == 'win32'" },
    { name = "sse-starlette" },
    { name = "starlette" },
    { name = "uvicorn", marker = "sys_platform != 'emscripten'" },
]
sdist = { url = "https://files.pythonhosted.org/packages/66/85/f36d538b1286b7758f35c1b69d93f2719d2df90c01bd074eadd35f6afc35/mcp-1.12.2.tar.gz", hash = "sha256:a4b7c742c50ce6ed6d6a6c096cca0e3893f5aecc89a59ed06d47c4e6ba41edcc", size = 426202, upload-time = "2025-07-24T18:29:05.175Z" }
wheels = [
    { url = "https://files.pythonhosted.org/packages/2f/cf/3fd38cfe43962452e4bfadc6966b2ea0afaf8e0286cb3991c247c8c33ebd/mcp-1.12.2-py3-none-any.whl", hash = "sha256:b86d584bb60193a42bd78aef01882c5c42d614e416cbf0480149839377ab5a5f", size = 158473, upload-time = "2025-07-24T18:29:03.419Z" },
]

[[package]]
name = "minimal-snowplow-tracker"
version = "0.0.2"
source = { registry = "https://pypi.org/simple" }
dependencies = [
    { name = "requests" },
    { name = "six" },
]
sdist = { url = "https://files.pythonhosted.org/packages/e4/9f/004f810169a48ed5c520279d98327e7793b6491f09d42cb2c5636c994f34/minimal-snowplow-tracker-0.0.2.tar.gz", hash = "sha256:acabf7572db0e7f5cbf6983d495eef54081f71be392330eb3aadb9ccb39daaa4", size = 12542, upload-time = "2018-10-13T12:58:37.368Z" }

[[package]]
name = "more-itertools"
version = "10.8.0"
source = { registry = "https://pypi.org/simple" }
sdist = { url = "https://files.pythonhosted.org/packages/ea/5d/38b681d3fce7a266dd9ab73c66959406d565b3e85f21d5e66e1181d93721/more_itertools-10.8.0.tar.gz", hash = "sha256:f638ddf8a1a0d134181275fb5d58b086ead7c6a72429ad725c67503f13ba30bd", size = 137431, upload-time = "2025-09-02T15:23:11.018Z" }
wheels = [
    { url = "https://files.pythonhosted.org/packages/a4/8e/469e5a4a2f5855992e425f3cb33804cc07bf18d48f2db061aec61ce50270/more_itertools-10.8.0-py3-none-any.whl", hash = "sha256:52d4362373dcf7c52546bc4af9a86ee7c4579df9a8dc268be0a2f949d376cc9b", size = 69667, upload-time = "2025-09-02T15:23:09.635Z" },
]

[[package]]
name = "msgpack"
version = "1.1.1"
source = { registry = "https://pypi.org/simple" }
sdist = { url = "https://files.pythonhosted.org/packages/45/b1/ea4f68038a18c77c9467400d166d74c4ffa536f34761f7983a104357e614/msgpack-1.1.1.tar.gz", hash = "sha256:77b79ce34a2bdab2594f490c8e80dd62a02d650b91a75159a63ec413b8d104cd", size = 173555, upload-time = "2025-06-13T06:52:51.324Z" }
wheels = [
    { url = "https://files.pythonhosted.org/packages/e3/26/389b9c593eda2b8551b2e7126ad3a06af6f9b44274eb3a4f054d48ff7e47/msgpack-1.1.1-cp312-cp312-macosx_10_13_x86_64.whl", hash = "sha256:ae497b11f4c21558d95de9f64fff7053544f4d1a17731c866143ed6bb4591238", size = 82359, upload-time = "2025-06-13T06:52:03.909Z" },
    { url = "https://files.pythonhosted.org/packages/ab/65/7d1de38c8a22cf8b1551469159d4b6cf49be2126adc2482de50976084d78/msgpack-1.1.1-cp312-cp312-macosx_11_0_arm64.whl", hash = "sha256:33be9ab121df9b6b461ff91baac6f2731f83d9b27ed948c5b9d1978ae28bf157", size = 79172, upload-time = "2025-06-13T06:52:05.246Z" },
    { url = "https://files.pythonhosted.org/packages/0f/bd/cacf208b64d9577a62c74b677e1ada005caa9b69a05a599889d6fc2ab20a/msgpack-1.1.1-cp312-cp312-manylinux_2_17_aarch64.manylinux2014_aarch64.whl", hash = "sha256:6f64ae8fe7ffba251fecb8408540c34ee9df1c26674c50c4544d72dbf792e5ce", size = 425013, upload-time = "2025-06-13T06:52:06.341Z" },
    { url = "https://files.pythonhosted.org/packages/4d/ec/fd869e2567cc9c01278a736cfd1697941ba0d4b81a43e0aa2e8d71dab208/msgpack-1.1.1-cp312-cp312-manylinux_2_17_x86_64.manylinux2014_x86_64.whl", hash = "sha256:a494554874691720ba5891c9b0b39474ba43ffb1aaf32a5dac874effb1619e1a", size = 426905, upload-time = "2025-06-13T06:52:07.501Z" },
    { url = "https://files.pythonhosted.org/packages/55/2a/35860f33229075bce803a5593d046d8b489d7ba2fc85701e714fc1aaf898/msgpack-1.1.1-cp312-cp312-manylinux_2_5_i686.manylinux1_i686.manylinux_2_17_i686.manylinux2014_i686.whl", hash = "sha256:cb643284ab0ed26f6957d969fe0dd8bb17beb567beb8998140b5e38a90974f6c", size = 407336, upload-time = "2025-06-13T06:52:09.047Z" },
    { url = "https://files.pythonhosted.org/packages/8c/16/69ed8f3ada150bf92745fb4921bd621fd2cdf5a42e25eb50bcc57a5328f0/msgpack-1.1.1-cp312-cp312-musllinux_1_2_aarch64.whl", hash = "sha256:d275a9e3c81b1093c060c3837e580c37f47c51eca031f7b5fb76f7b8470f5f9b", size = 409485, upload-time = "2025-06-13T06:52:10.382Z" },
    { url = "https://files.pythonhosted.org/packages/c6/b6/0c398039e4c6d0b2e37c61d7e0e9d13439f91f780686deb8ee64ecf1ae71/msgpack-1.1.1-cp312-cp312-musllinux_1_2_i686.whl", hash = "sha256:4fd6b577e4541676e0cc9ddc1709d25014d3ad9a66caa19962c4f5de30fc09ef", size = 412182, upload-time = "2025-06-13T06:52:11.644Z" },
    { url = "https://files.pythonhosted.org/packages/b8/d0/0cf4a6ecb9bc960d624c93effaeaae75cbf00b3bc4a54f35c8507273cda1/msgpack-1.1.1-cp312-cp312-musllinux_1_2_x86_64.whl", hash = "sha256:bb29aaa613c0a1c40d1af111abf025f1732cab333f96f285d6a93b934738a68a", size = 419883, upload-time = "2025-06-13T06:52:12.806Z" },
    { url = "https://files.pythonhosted.org/packages/62/83/9697c211720fa71a2dfb632cad6196a8af3abea56eece220fde4674dc44b/msgpack-1.1.1-cp312-cp312-win32.whl", hash = "sha256:870b9a626280c86cff9c576ec0d9cbcc54a1e5ebda9cd26dab12baf41fee218c", size = 65406, upload-time = "2025-06-13T06:52:14.271Z" },
    { url = "https://files.pythonhosted.org/packages/c0/23/0abb886e80eab08f5e8c485d6f13924028602829f63b8f5fa25a06636628/msgpack-1.1.1-cp312-cp312-win_amd64.whl", hash = "sha256:5692095123007180dca3e788bb4c399cc26626da51629a31d40207cb262e67f4", size = 72558, upload-time = "2025-06-13T06:52:15.252Z" },
    { url = "https://files.pythonhosted.org/packages/a1/38/561f01cf3577430b59b340b51329803d3a5bf6a45864a55f4ef308ac11e3/msgpack-1.1.1-cp313-cp313-macosx_10_13_x86_64.whl", hash = "sha256:3765afa6bd4832fc11c3749be4ba4b69a0e8d7b728f78e68120a157a4c5d41f0", size = 81677, upload-time = "2025-06-13T06:52:16.64Z" },
    { url = "https://files.pythonhosted.org/packages/09/48/54a89579ea36b6ae0ee001cba8c61f776451fad3c9306cd80f5b5c55be87/msgpack-1.1.1-cp313-cp313-macosx_11_0_arm64.whl", hash = "sha256:8ddb2bcfd1a8b9e431c8d6f4f7db0773084e107730ecf3472f1dfe9ad583f3d9", size = 78603, upload-time = "2025-06-13T06:52:17.843Z" },
    { url = "https://files.pythonhosted.org/packages/a0/60/daba2699b308e95ae792cdc2ef092a38eb5ee422f9d2fbd4101526d8a210/msgpack-1.1.1-cp313-cp313-manylinux_2_17_aarch64.manylinux2014_aarch64.whl", hash = "sha256:196a736f0526a03653d829d7d4c5500a97eea3648aebfd4b6743875f28aa2af8", size = 420504, upload-time = "2025-06-13T06:52:18.982Z" },
    { url = "https://files.pythonhosted.org/packages/20/22/2ebae7ae43cd8f2debc35c631172ddf14e2a87ffcc04cf43ff9df9fff0d3/msgpack-1.1.1-cp313-cp313-manylinux_2_17_x86_64.manylinux2014_x86_64.whl", hash = "sha256:9d592d06e3cc2f537ceeeb23d38799c6ad83255289bb84c2e5792e5a8dea268a", size = 423749, upload-time = "2025-06-13T06:52:20.211Z" },
    { url = "https://files.pythonhosted.org/packages/40/1b/54c08dd5452427e1179a40b4b607e37e2664bca1c790c60c442c8e972e47/msgpack-1.1.1-cp313-cp313-manylinux_2_5_i686.manylinux1_i686.manylinux_2_17_i686.manylinux2014_i686.whl", hash = "sha256:4df2311b0ce24f06ba253fda361f938dfecd7b961576f9be3f3fbd60e87130ac", size = 404458, upload-time = "2025-06-13T06:52:21.429Z" },
    { url = "https://files.pythonhosted.org/packages/2e/60/6bb17e9ffb080616a51f09928fdd5cac1353c9becc6c4a8abd4e57269a16/msgpack-1.1.1-cp313-cp313-musllinux_1_2_aarch64.whl", hash = "sha256:e4141c5a32b5e37905b5940aacbc59739f036930367d7acce7a64e4dec1f5e0b", size = 405976, upload-time = "2025-06-13T06:52:22.995Z" },
    { url = "https://files.pythonhosted.org/packages/ee/97/88983e266572e8707c1f4b99c8fd04f9eb97b43f2db40e3172d87d8642db/msgpack-1.1.1-cp313-cp313-musllinux_1_2_i686.whl", hash = "sha256:b1ce7f41670c5a69e1389420436f41385b1aa2504c3b0c30620764b15dded2e7", size = 408607, upload-time = "2025-06-13T06:52:24.152Z" },
    { url = "https://files.pythonhosted.org/packages/bc/66/36c78af2efaffcc15a5a61ae0df53a1d025f2680122e2a9eb8442fed3ae4/msgpack-1.1.1-cp313-cp313-musllinux_1_2_x86_64.whl", hash = "sha256:4147151acabb9caed4e474c3344181e91ff7a388b888f1e19ea04f7e73dc7ad5", size = 424172, upload-time = "2025-06-13T06:52:25.704Z" },
    { url = "https://files.pythonhosted.org/packages/8c/87/a75eb622b555708fe0427fab96056d39d4c9892b0c784b3a721088c7ee37/msgpack-1.1.1-cp313-cp313-win32.whl", hash = "sha256:500e85823a27d6d9bba1d057c871b4210c1dd6fb01fbb764e37e4e8847376323", size = 65347, upload-time = "2025-06-13T06:52:26.846Z" },
    { url = "https://files.pythonhosted.org/packages/ca/91/7dc28d5e2a11a5ad804cf2b7f7a5fcb1eb5a4966d66a5d2b41aee6376543/msgpack-1.1.1-cp313-cp313-win_amd64.whl", hash = "sha256:6d489fba546295983abd142812bda76b57e33d0b9f5d5b71c09a583285506f69", size = 72341, upload-time = "2025-06-13T06:52:27.835Z" },
]

[[package]]
name = "myriade-service"
<<<<<<< HEAD
version = "0.43.4"
=======
version = "0.44.0"
>>>>>>> ca7f0c18
source = { virtual = "." }
dependencies = [
    { name = "agentlys", extra = ["all"] },
    { name = "agentlys-tools", extra = ["code-editor"] },
    { name = "alembic" },
    { name = "dbt-core" },
    { name = "duckdb" },
    { name = "eventlet" },
    { name = "flask" },
    { name = "flask-socketio" },
    { name = "gunicorn" },
    { name = "nest-asyncio" },
    { name = "psycopg2-binary" },
    { name = "python-dotenv" },
    { name = "python-json-logger" },
    { name = "pyyaml" },
    { name = "requests" },
    { name = "sentry-sdk", extra = ["flask"] },
    { name = "sqlalchemy" },
    { name = "sqlglot" },
    { name = "syrupy" },
]

[package.optional-dependencies]
all = [
    { name = "dbt-bigquery" },
    { name = "dbt-mysql" },
    { name = "dbt-postgres" },
    { name = "dbt-snowflake" },
    { name = "google-cloud-bigquery" },
    { name = "pymysql" },
    { name = "snowflake-connector-python" },
]
bigquery = [
    { name = "dbt-bigquery" },
    { name = "google-cloud-bigquery" },
]
mysql = [
    { name = "dbt-mysql" },
    { name = "pymysql" },
]
postgres = [
    { name = "dbt-postgres" },
]
snowflake = [
    { name = "dbt-snowflake" },
    { name = "snowflake-connector-python" },
]

[package.dev-dependencies]
dev = [
    { name = "pre-commit" },
    { name = "pytest" },
    { name = "pytest-cov" },
    { name = "pytest-httpx" },
    { name = "ruff" },
]

[package.metadata]
requires-dist = [
    { name = "agentlys", extras = ["all"], specifier = ">=0.19.1" },
    { name = "agentlys-tools", extras = ["code-editor"], specifier = ">=0.1.0" },
    { name = "alembic", specifier = ">=1.11.2" },
    { name = "dbt-bigquery", marker = "extra == 'all'", specifier = ">=1.6.0,<1.8.0" },
    { name = "dbt-bigquery", marker = "extra == 'bigquery'", specifier = ">=1.6.0,<1.8.0" },
    { name = "dbt-core", specifier = ">=1.6.0,<1.8.0" },
    { name = "dbt-mysql", marker = "extra == 'all'", specifier = ">=1.6.0,<1.8.0" },
    { name = "dbt-mysql", marker = "extra == 'mysql'", specifier = ">=1.6.0,<1.8.0" },
    { name = "dbt-postgres", marker = "extra == 'all'", specifier = ">=1.6.0,<1.8.0" },
    { name = "dbt-postgres", marker = "extra == 'postgres'", specifier = ">=1.6.0,<1.8.0" },
    { name = "dbt-snowflake", marker = "extra == 'all'", specifier = ">=1.6.0,<1.8.0" },
    { name = "dbt-snowflake", marker = "extra == 'snowflake'", specifier = ">=1.6.0,<1.8.0" },
    { name = "duckdb", specifier = ">=1.3.2" },
    { name = "eventlet", specifier = ">=0.39.1" },
    { name = "flask", specifier = ">=2.2.3" },
    { name = "flask-socketio", specifier = ">=5.3.3" },
    { name = "google-cloud-bigquery", marker = "extra == 'all'", specifier = ">=3.34.0" },
    { name = "google-cloud-bigquery", marker = "extra == 'bigquery'", specifier = ">=3.34.0" },
    { name = "gunicorn", specifier = ">=23.0.0" },
    { name = "nest-asyncio", specifier = ">=1.6.0" },
    { name = "psycopg2-binary", specifier = ">=2.9.7" },
    { name = "pymysql", marker = "extra == 'all'", specifier = ">=1.1.1" },
    { name = "pymysql", marker = "extra == 'mysql'", specifier = ">=1.1.1" },
    { name = "python-dotenv", specifier = ">=1.0.1" },
    { name = "python-json-logger", specifier = ">=2.0.7" },
    { name = "pyyaml", specifier = ">=6.0.1" },
    { name = "requests", specifier = ">=2.28.2" },
    { name = "sentry-sdk", extras = ["flask"], specifier = ">=2.23.1" },
    { name = "snowflake-connector-python", marker = "extra == 'all'", specifier = ">=3.15.0" },
    { name = "snowflake-connector-python", marker = "extra == 'snowflake'", specifier = ">=3.15.0" },
    { name = "sqlalchemy", specifier = ">=2.0.6" },
    { name = "sqlglot", specifier = ">=26.16.2" },
    { name = "syrupy", specifier = ">=4.8.2" },
]
provides-extras = ["mysql", "snowflake", "bigquery", "postgres", "all"]

[package.metadata.requires-dev]
dev = [
    { name = "pre-commit", specifier = ">=4.1.0" },
    { name = "pytest", specifier = ">=8.3.4" },
    { name = "pytest-cov" },
    { name = "pytest-httpx" },
    { name = "ruff" },
]

[[package]]
name = "mysql-connector-python"
version = "9.4.0"
source = { registry = "https://pypi.org/simple" }
sdist = { url = "https://files.pythonhosted.org/packages/02/77/2b45e6460d05b1f1b7a4c8eb79a50440b4417971973bb78c9ef6cad630a6/mysql_connector_python-9.4.0.tar.gz", hash = "sha256:d111360332ae78933daf3d48ff497b70739aa292ab0017791a33e826234e743b", size = 12185532, upload-time = "2025-07-22T08:02:05.788Z" }
wheels = [
    { url = "https://files.pythonhosted.org/packages/03/7c/a543fb17c2dfa6be8548dfdc5879a0c7924cd5d1c79056c48472bb8fe858/mysql_connector_python-9.4.0-cp312-cp312-macosx_14_0_arm64.whl", hash = "sha256:4efa3898a24aba6a4bfdbf7c1f5023c78acca3150d72cc91199cca2ccd22f76f", size = 17503693, upload-time = "2025-07-22T07:58:08.96Z" },
    { url = "https://files.pythonhosted.org/packages/cb/6e/c22fbee05f5cfd6ba76155b6d45f6261d8d4c1e36e23de04e7f25fbd01a4/mysql_connector_python-9.4.0-cp312-cp312-macosx_14_0_x86_64.whl", hash = "sha256:665c13e7402235162e5b7a2bfdee5895192121b64ea455c90a81edac6a48ede5", size = 18371987, upload-time = "2025-07-22T07:58:13.273Z" },
    { url = "https://files.pythonhosted.org/packages/b4/fd/f426f5f35a3d3180c7f84d1f96b4631be2574df94ca1156adab8618b236c/mysql_connector_python-9.4.0-cp312-cp312-manylinux_2_28_aarch64.whl", hash = "sha256:815aa6cad0f351c1223ef345781a538f2e5e44ef405fdb3851eb322bd9c4ca2b", size = 33516214, upload-time = "2025-07-22T07:58:18.967Z" },
    { url = "https://files.pythonhosted.org/packages/45/5a/1b053ae80b43cd3ccebc4bb99a98826969b3b0f8adebdcc2530750ad76ed/mysql_connector_python-9.4.0-cp312-cp312-manylinux_2_28_x86_64.whl", hash = "sha256:b3436a2c8c0ec7052932213e8d01882e6eb069dbab33402e685409084b133a1c", size = 33918565, upload-time = "2025-07-22T07:58:25.28Z" },
    { url = "https://files.pythonhosted.org/packages/cb/69/36b989de675d98ba8ff7d45c96c30c699865c657046f2e32db14e78f13d9/mysql_connector_python-9.4.0-cp312-cp312-win_amd64.whl", hash = "sha256:57b0c224676946b70548c56798d5023f65afa1ba5b8ac9f04a143d27976c7029", size = 16392563, upload-time = "2025-07-22T07:58:29.623Z" },
    { url = "https://files.pythonhosted.org/packages/79/e2/13036479cd1070d1080cee747de6c96bd6fbb021b736dd3ccef2b19016c8/mysql_connector_python-9.4.0-cp313-cp313-macosx_14_0_arm64.whl", hash = "sha256:fde3bbffb5270a4b02077029914e6a9d2ec08f67d8375b4111432a2778e7540b", size = 17503749, upload-time = "2025-07-22T07:58:33.649Z" },
    { url = "https://files.pythonhosted.org/packages/31/df/b89e6551b91332716d384dcc3223e1f8065902209dcd9e477a3df80154f7/mysql_connector_python-9.4.0-cp313-cp313-macosx_14_0_x86_64.whl", hash = "sha256:25f77ad7d845df3b5a5a3a6a8d1fed68248dc418a6938a371d1ddaaab6b9a8e3", size = 18372145, upload-time = "2025-07-22T07:58:37.384Z" },
    { url = "https://files.pythonhosted.org/packages/07/bd/af0de40a01d5cb4df19318cc018e64666f2b7fa89bffa1ab5b35337aae2c/mysql_connector_python-9.4.0-cp313-cp313-manylinux_2_28_aarch64.whl", hash = "sha256:227dd420c71e6d4788d52d98f298e563f16b6853577e5ade4bd82d644257c812", size = 33516503, upload-time = "2025-07-22T07:58:41.987Z" },
    { url = "https://files.pythonhosted.org/packages/d1/9b/712053216fcbe695e519ecb1035ffd767c2de9f51ccba15078537c99d6fa/mysql_connector_python-9.4.0-cp313-cp313-manylinux_2_28_x86_64.whl", hash = "sha256:5163381a312d38122eded2197eb5cd7ccf1a5c5881d4e7a6de10d6ea314d088e", size = 33918904, upload-time = "2025-07-22T07:58:46.796Z" },
    { url = "https://files.pythonhosted.org/packages/64/15/cbd996d425c59811849f3c1d1b1dae089a1ae18c4acd4d8de2b847b772df/mysql_connector_python-9.4.0-cp313-cp313-win_amd64.whl", hash = "sha256:c727cb1f82b40c9aaa7a15ab5cf0a7f87c5d8dce32eab5ff2530a4aa6054e7df", size = 16392566, upload-time = "2025-07-22T07:58:50.223Z" },
    { url = "https://files.pythonhosted.org/packages/36/34/b6165e15fd45a8deb00932d8e7d823de7650270873b4044c4db6688e1d8f/mysql_connector_python-9.4.0-py2.py3-none-any.whl", hash = "sha256:56e679169c704dab279b176fab2a9ee32d2c632a866c0f7cd48a8a1e2cf802c4", size = 406574, upload-time = "2025-07-22T07:59:08.394Z" },
]

[[package]]
name = "nest-asyncio"
version = "1.6.0"
source = { registry = "https://pypi.org/simple" }
sdist = { url = "https://files.pythonhosted.org/packages/83/f8/51569ac65d696c8ecbee95938f89d4abf00f47d58d48f6fbabfe8f0baefe/nest_asyncio-1.6.0.tar.gz", hash = "sha256:6f172d5449aca15afd6c646851f4e31e02c598d553a667e38cafa997cfec55fe", size = 7418, upload-time = "2024-01-21T14:25:19.227Z" }
wheels = [
    { url = "https://files.pythonhosted.org/packages/a0/c4/c2971a3ba4c6103a3d10c4b0f24f461ddc027f0f09763220cf35ca1401b3/nest_asyncio-1.6.0-py3-none-any.whl", hash = "sha256:87af6efd6b5e897c81050477ef65c62e2b2f35d51703cae01aff2905b1852e1c", size = 5195, upload-time = "2024-01-21T14:25:17.223Z" },
]

[[package]]
name = "networkx"
version = "3.5"
source = { registry = "https://pypi.org/simple" }
sdist = { url = "https://files.pythonhosted.org/packages/6c/4f/ccdb8ad3a38e583f214547fd2f7ff1fc160c43a75af88e6aec213404b96a/networkx-3.5.tar.gz", hash = "sha256:d4c6f9cf81f52d69230866796b82afbccdec3db7ae4fbd1b65ea750feed50037", size = 2471065, upload-time = "2025-05-29T11:35:07.804Z" }
wheels = [
    { url = "https://files.pythonhosted.org/packages/eb/8d/776adee7bbf76365fdd7f2552710282c79a4ead5d2a46408c9043a2b70ba/networkx-3.5-py3-none-any.whl", hash = "sha256:0030d386a9a06dee3565298b4a734b68589749a544acbb6c412dc9e2489ec6ec", size = 2034406, upload-time = "2025-05-29T11:35:04.961Z" },
]

[[package]]
name = "nodeenv"
version = "1.9.1"
source = { registry = "https://pypi.org/simple" }
sdist = { url = "https://files.pythonhosted.org/packages/43/16/fc88b08840de0e0a72a2f9d8c6bae36be573e475a6326ae854bcc549fc45/nodeenv-1.9.1.tar.gz", hash = "sha256:6ec12890a2dab7946721edbfbcd91f3319c6ccc9aec47be7c7e6b7011ee6645f", size = 47437, upload-time = "2024-06-04T18:44:11.171Z" }
wheels = [
    { url = "https://files.pythonhosted.org/packages/d2/1d/1b658dbd2b9fa9c4c9f32accbfc0205d532c8c6194dc0f2a4c0428e7128a/nodeenv-1.9.1-py2.py3-none-any.whl", hash = "sha256:ba11c9782d29c27c70ffbdda2d7415098754709be8a7056d79a737cd901155c9", size = 22314, upload-time = "2024-06-04T18:44:08.352Z" },
]

[[package]]
name = "numpy"
version = "2.3.3"
source = { registry = "https://pypi.org/simple" }
sdist = { url = "https://files.pythonhosted.org/packages/d0/19/95b3d357407220ed24c139018d2518fab0a61a948e68286a25f1a4d049ff/numpy-2.3.3.tar.gz", hash = "sha256:ddc7c39727ba62b80dfdbedf400d1c10ddfa8eefbd7ec8dcb118be8b56d31029", size = 20576648, upload-time = "2025-09-09T16:54:12.543Z" }
wheels = [
    { url = "https://files.pythonhosted.org/packages/51/5d/bb7fc075b762c96329147799e1bcc9176ab07ca6375ea976c475482ad5b3/numpy-2.3.3-cp312-cp312-macosx_10_13_x86_64.whl", hash = "sha256:cfdd09f9c84a1a934cde1eec2267f0a43a7cd44b2cca4ff95b7c0d14d144b0bf", size = 20957014, upload-time = "2025-09-09T15:56:29.966Z" },
    { url = "https://files.pythonhosted.org/packages/6b/0e/c6211bb92af26517acd52125a237a92afe9c3124c6a68d3b9f81b62a0568/numpy-2.3.3-cp312-cp312-macosx_11_0_arm64.whl", hash = "sha256:cb32e3cf0f762aee47ad1ddc6672988f7f27045b0783c887190545baba73aa25", size = 14185220, upload-time = "2025-09-09T15:56:32.175Z" },
    { url = "https://files.pythonhosted.org/packages/22/f2/07bb754eb2ede9073f4054f7c0286b0d9d2e23982e090a80d478b26d35ca/numpy-2.3.3-cp312-cp312-macosx_14_0_arm64.whl", hash = "sha256:396b254daeb0a57b1fe0ecb5e3cff6fa79a380fa97c8f7781a6d08cd429418fe", size = 5113918, upload-time = "2025-09-09T15:56:34.175Z" },
    { url = "https://files.pythonhosted.org/packages/81/0a/afa51697e9fb74642f231ea36aca80fa17c8fb89f7a82abd5174023c3960/numpy-2.3.3-cp312-cp312-macosx_14_0_x86_64.whl", hash = "sha256:067e3d7159a5d8f8a0b46ee11148fc35ca9b21f61e3c49fbd0a027450e65a33b", size = 6647922, upload-time = "2025-09-09T15:56:36.149Z" },
    { url = "https://files.pythonhosted.org/packages/5d/f5/122d9cdb3f51c520d150fef6e87df9279e33d19a9611a87c0d2cf78a89f4/numpy-2.3.3-cp312-cp312-manylinux_2_27_aarch64.manylinux_2_28_aarch64.whl", hash = "sha256:1c02d0629d25d426585fb2e45a66154081b9fa677bc92a881ff1d216bc9919a8", size = 14281991, upload-time = "2025-09-09T15:56:40.548Z" },
    { url = "https://files.pythonhosted.org/packages/51/64/7de3c91e821a2debf77c92962ea3fe6ac2bc45d0778c1cbe15d4fce2fd94/numpy-2.3.3-cp312-cp312-manylinux_2_27_x86_64.manylinux_2_28_x86_64.whl", hash = "sha256:d9192da52b9745f7f0766531dcfa978b7763916f158bb63bdb8a1eca0068ab20", size = 16641643, upload-time = "2025-09-09T15:56:43.343Z" },
    { url = "https://files.pythonhosted.org/packages/30/e4/961a5fa681502cd0d68907818b69f67542695b74e3ceaa513918103b7e80/numpy-2.3.3-cp312-cp312-musllinux_1_2_aarch64.whl", hash = "sha256:cd7de500a5b66319db419dc3c345244404a164beae0d0937283b907d8152e6ea", size = 16056787, upload-time = "2025-09-09T15:56:46.141Z" },
    { url = "https://files.pythonhosted.org/packages/99/26/92c912b966e47fbbdf2ad556cb17e3a3088e2e1292b9833be1dfa5361a1a/numpy-2.3.3-cp312-cp312-musllinux_1_2_x86_64.whl", hash = "sha256:93d4962d8f82af58f0b2eb85daaf1b3ca23fe0a85d0be8f1f2b7bb46034e56d7", size = 18579598, upload-time = "2025-09-09T15:56:49.844Z" },
    { url = "https://files.pythonhosted.org/packages/17/b6/fc8f82cb3520768718834f310c37d96380d9dc61bfdaf05fe5c0b7653e01/numpy-2.3.3-cp312-cp312-win32.whl", hash = "sha256:5534ed6b92f9b7dca6c0a19d6df12d41c68b991cef051d108f6dbff3babc4ebf", size = 6320800, upload-time = "2025-09-09T15:56:52.499Z" },
    { url = "https://files.pythonhosted.org/packages/32/ee/de999f2625b80d043d6d2d628c07d0d5555a677a3cf78fdf868d409b8766/numpy-2.3.3-cp312-cp312-win_amd64.whl", hash = "sha256:497d7cad08e7092dba36e3d296fe4c97708c93daf26643a1ae4b03f6294d30eb", size = 12786615, upload-time = "2025-09-09T15:56:54.422Z" },
    { url = "https://files.pythonhosted.org/packages/49/6e/b479032f8a43559c383acb20816644f5f91c88f633d9271ee84f3b3a996c/numpy-2.3.3-cp312-cp312-win_arm64.whl", hash = "sha256:ca0309a18d4dfea6fc6262a66d06c26cfe4640c3926ceec90e57791a82b6eee5", size = 10195936, upload-time = "2025-09-09T15:56:56.541Z" },
    { url = "https://files.pythonhosted.org/packages/7d/b9/984c2b1ee61a8b803bf63582b4ac4242cf76e2dbd663efeafcb620cc0ccb/numpy-2.3.3-cp313-cp313-macosx_10_13_x86_64.whl", hash = "sha256:f5415fb78995644253370985342cd03572ef8620b934da27d77377a2285955bf", size = 20949588, upload-time = "2025-09-09T15:56:59.087Z" },
    { url = "https://files.pythonhosted.org/packages/a6/e4/07970e3bed0b1384d22af1e9912527ecbeb47d3b26e9b6a3bced068b3bea/numpy-2.3.3-cp313-cp313-macosx_11_0_arm64.whl", hash = "sha256:d00de139a3324e26ed5b95870ce63be7ec7352171bc69a4cf1f157a48e3eb6b7", size = 14177802, upload-time = "2025-09-09T15:57:01.73Z" },
    { url = "https://files.pythonhosted.org/packages/35/c7/477a83887f9de61f1203bad89cf208b7c19cc9fef0cebef65d5a1a0619f2/numpy-2.3.3-cp313-cp313-macosx_14_0_arm64.whl", hash = "sha256:9dc13c6a5829610cc07422bc74d3ac083bd8323f14e2827d992f9e52e22cd6a6", size = 5106537, upload-time = "2025-09-09T15:57:03.765Z" },
    { url = "https://files.pythonhosted.org/packages/52/47/93b953bd5866a6f6986344d045a207d3f1cfbad99db29f534ea9cee5108c/numpy-2.3.3-cp313-cp313-macosx_14_0_x86_64.whl", hash = "sha256:d79715d95f1894771eb4e60fb23f065663b2298f7d22945d66877aadf33d00c7", size = 6640743, upload-time = "2025-09-09T15:57:07.921Z" },
    { url = "https://files.pythonhosted.org/packages/23/83/377f84aaeb800b64c0ef4de58b08769e782edcefa4fea712910b6f0afd3c/numpy-2.3.3-cp313-cp313-manylinux_2_27_aarch64.manylinux_2_28_aarch64.whl", hash = "sha256:952cfd0748514ea7c3afc729a0fc639e61655ce4c55ab9acfab14bda4f402b4c", size = 14278881, upload-time = "2025-09-09T15:57:11.349Z" },
    { url = "https://files.pythonhosted.org/packages/9a/a5/bf3db6e66c4b160d6ea10b534c381a1955dfab34cb1017ea93aa33c70ed3/numpy-2.3.3-cp313-cp313-manylinux_2_27_x86_64.manylinux_2_28_x86_64.whl", hash = "sha256:5b83648633d46f77039c29078751f80da65aa64d5622a3cd62aaef9d835b6c93", size = 16636301, upload-time = "2025-09-09T15:57:14.245Z" },
    { url = "https://files.pythonhosted.org/packages/a2/59/1287924242eb4fa3f9b3a2c30400f2e17eb2707020d1c5e3086fe7330717/numpy-2.3.3-cp313-cp313-musllinux_1_2_aarch64.whl", hash = "sha256:b001bae8cea1c7dfdb2ae2b017ed0a6f2102d7a70059df1e338e307a4c78a8ae", size = 16053645, upload-time = "2025-09-09T15:57:16.534Z" },
    { url = "https://files.pythonhosted.org/packages/e6/93/b3d47ed882027c35e94ac2320c37e452a549f582a5e801f2d34b56973c97/numpy-2.3.3-cp313-cp313-musllinux_1_2_x86_64.whl", hash = "sha256:8e9aced64054739037d42fb84c54dd38b81ee238816c948c8f3ed134665dcd86", size = 18578179, upload-time = "2025-09-09T15:57:18.883Z" },
    { url = "https://files.pythonhosted.org/packages/20/d9/487a2bccbf7cc9d4bfc5f0f197761a5ef27ba870f1e3bbb9afc4bbe3fcc2/numpy-2.3.3-cp313-cp313-win32.whl", hash = "sha256:9591e1221db3f37751e6442850429b3aabf7026d3b05542d102944ca7f00c8a8", size = 6312250, upload-time = "2025-09-09T15:57:21.296Z" },
    { url = "https://files.pythonhosted.org/packages/1b/b5/263ebbbbcede85028f30047eab3d58028d7ebe389d6493fc95ae66c636ab/numpy-2.3.3-cp313-cp313-win_amd64.whl", hash = "sha256:f0dadeb302887f07431910f67a14d57209ed91130be0adea2f9793f1a4f817cf", size = 12783269, upload-time = "2025-09-09T15:57:23.034Z" },
    { url = "https://files.pythonhosted.org/packages/fa/75/67b8ca554bbeaaeb3fac2e8bce46967a5a06544c9108ec0cf5cece559b6c/numpy-2.3.3-cp313-cp313-win_arm64.whl", hash = "sha256:3c7cf302ac6e0b76a64c4aecf1a09e51abd9b01fc7feee80f6c43e3ab1b1dbc5", size = 10195314, upload-time = "2025-09-09T15:57:25.045Z" },
    { url = "https://files.pythonhosted.org/packages/11/d0/0d1ddec56b162042ddfafeeb293bac672de9b0cfd688383590090963720a/numpy-2.3.3-cp313-cp313t-macosx_10_13_x86_64.whl", hash = "sha256:eda59e44957d272846bb407aad19f89dc6f58fecf3504bd144f4c5cf81a7eacc", size = 21048025, upload-time = "2025-09-09T15:57:27.257Z" },
    { url = "https://files.pythonhosted.org/packages/36/9e/1996ca6b6d00415b6acbdd3c42f7f03ea256e2c3f158f80bd7436a8a19f3/numpy-2.3.3-cp313-cp313t-macosx_11_0_arm64.whl", hash = "sha256:823d04112bc85ef5c4fda73ba24e6096c8f869931405a80aa8b0e604510a26bc", size = 14301053, upload-time = "2025-09-09T15:57:30.077Z" },
    { url = "https://files.pythonhosted.org/packages/05/24/43da09aa764c68694b76e84b3d3f0c44cb7c18cdc1ba80e48b0ac1d2cd39/numpy-2.3.3-cp313-cp313t-macosx_14_0_arm64.whl", hash = "sha256:40051003e03db4041aa325da2a0971ba41cf65714e65d296397cc0e32de6018b", size = 5229444, upload-time = "2025-09-09T15:57:32.733Z" },
    { url = "https://files.pythonhosted.org/packages/bc/14/50ffb0f22f7218ef8af28dd089f79f68289a7a05a208db9a2c5dcbe123c1/numpy-2.3.3-cp313-cp313t-macosx_14_0_x86_64.whl", hash = "sha256:6ee9086235dd6ab7ae75aba5662f582a81ced49f0f1c6de4260a78d8f2d91a19", size = 6738039, upload-time = "2025-09-09T15:57:34.328Z" },
    { url = "https://files.pythonhosted.org/packages/55/52/af46ac0795e09657d45a7f4db961917314377edecf66db0e39fa7ab5c3d3/numpy-2.3.3-cp313-cp313t-manylinux_2_27_aarch64.manylinux_2_28_aarch64.whl", hash = "sha256:94fcaa68757c3e2e668ddadeaa86ab05499a70725811e582b6a9858dd472fb30", size = 14352314, upload-time = "2025-09-09T15:57:36.255Z" },
    { url = "https://files.pythonhosted.org/packages/a7/b1/dc226b4c90eb9f07a3fff95c2f0db3268e2e54e5cce97c4ac91518aee71b/numpy-2.3.3-cp313-cp313t-manylinux_2_27_x86_64.manylinux_2_28_x86_64.whl", hash = "sha256:da1a74b90e7483d6ce5244053399a614b1d6b7bc30a60d2f570e5071f8959d3e", size = 16701722, upload-time = "2025-09-09T15:57:38.622Z" },
    { url = "https://files.pythonhosted.org/packages/9d/9d/9d8d358f2eb5eced14dba99f110d83b5cd9a4460895230f3b396ad19a323/numpy-2.3.3-cp313-cp313t-musllinux_1_2_aarch64.whl", hash = "sha256:2990adf06d1ecee3b3dcbb4977dfab6e9f09807598d647f04d385d29e7a3c3d3", size = 16132755, upload-time = "2025-09-09T15:57:41.16Z" },
    { url = "https://files.pythonhosted.org/packages/b6/27/b3922660c45513f9377b3fb42240bec63f203c71416093476ec9aa0719dc/numpy-2.3.3-cp313-cp313t-musllinux_1_2_x86_64.whl", hash = "sha256:ed635ff692483b8e3f0fcaa8e7eb8a75ee71aa6d975388224f70821421800cea", size = 18651560, upload-time = "2025-09-09T15:57:43.459Z" },
    { url = "https://files.pythonhosted.org/packages/5b/8e/3ab61a730bdbbc201bb245a71102aa609f0008b9ed15255500a99cd7f780/numpy-2.3.3-cp313-cp313t-win32.whl", hash = "sha256:a333b4ed33d8dc2b373cc955ca57babc00cd6f9009991d9edc5ddbc1bac36bcd", size = 6442776, upload-time = "2025-09-09T15:57:45.793Z" },
    { url = "https://files.pythonhosted.org/packages/1c/3a/e22b766b11f6030dc2decdeff5c2fb1610768055603f9f3be88b6d192fb2/numpy-2.3.3-cp313-cp313t-win_amd64.whl", hash = "sha256:4384a169c4d8f97195980815d6fcad04933a7e1ab3b530921c3fef7a1c63426d", size = 12927281, upload-time = "2025-09-09T15:57:47.492Z" },
    { url = "https://files.pythonhosted.org/packages/7b/42/c2e2bc48c5e9b2a83423f99733950fbefd86f165b468a3d85d52b30bf782/numpy-2.3.3-cp313-cp313t-win_arm64.whl", hash = "sha256:75370986cc0bc66f4ce5110ad35aae6d182cc4ce6433c40ad151f53690130bf1", size = 10265275, upload-time = "2025-09-09T15:57:49.647Z" },
    { url = "https://files.pythonhosted.org/packages/6b/01/342ad585ad82419b99bcf7cebe99e61da6bedb89e213c5fd71acc467faee/numpy-2.3.3-cp314-cp314-macosx_10_13_x86_64.whl", hash = "sha256:cd052f1fa6a78dee696b58a914b7229ecfa41f0a6d96dc663c1220a55e137593", size = 20951527, upload-time = "2025-09-09T15:57:52.006Z" },
    { url = "https://files.pythonhosted.org/packages/ef/d8/204e0d73fc1b7a9ee80ab1fe1983dd33a4d64a4e30a05364b0208e9a241a/numpy-2.3.3-cp314-cp314-macosx_11_0_arm64.whl", hash = "sha256:414a97499480067d305fcac9716c29cf4d0d76db6ebf0bf3cbce666677f12652", size = 14186159, upload-time = "2025-09-09T15:57:54.407Z" },
    { url = "https://files.pythonhosted.org/packages/22/af/f11c916d08f3a18fb8ba81ab72b5b74a6e42ead4c2846d270eb19845bf74/numpy-2.3.3-cp314-cp314-macosx_14_0_arm64.whl", hash = "sha256:50a5fe69f135f88a2be9b6ca0481a68a136f6febe1916e4920e12f1a34e708a7", size = 5114624, upload-time = "2025-09-09T15:57:56.5Z" },
    { url = "https://files.pythonhosted.org/packages/fb/11/0ed919c8381ac9d2ffacd63fd1f0c34d27e99cab650f0eb6f110e6ae4858/numpy-2.3.3-cp314-cp314-macosx_14_0_x86_64.whl", hash = "sha256:b912f2ed2b67a129e6a601e9d93d4fa37bef67e54cac442a2f588a54afe5c67a", size = 6642627, upload-time = "2025-09-09T15:57:58.206Z" },
    { url = "https://files.pythonhosted.org/packages/ee/83/deb5f77cb0f7ba6cb52b91ed388b47f8f3c2e9930d4665c600408d9b90b9/numpy-2.3.3-cp314-cp314-manylinux_2_27_aarch64.manylinux_2_28_aarch64.whl", hash = "sha256:9e318ee0596d76d4cb3d78535dc005fa60e5ea348cd131a51e99d0bdbe0b54fe", size = 14296926, upload-time = "2025-09-09T15:58:00.035Z" },
    { url = "https://files.pythonhosted.org/packages/77/cc/70e59dcb84f2b005d4f306310ff0a892518cc0c8000a33d0e6faf7ca8d80/numpy-2.3.3-cp314-cp314-manylinux_2_27_x86_64.manylinux_2_28_x86_64.whl", hash = "sha256:ce020080e4a52426202bdb6f7691c65bb55e49f261f31a8f506c9f6bc7450421", size = 16638958, upload-time = "2025-09-09T15:58:02.738Z" },
    { url = "https://files.pythonhosted.org/packages/b6/5a/b2ab6c18b4257e099587d5b7f903317bd7115333ad8d4ec4874278eafa61/numpy-2.3.3-cp314-cp314-musllinux_1_2_aarch64.whl", hash = "sha256:e6687dc183aa55dae4a705b35f9c0f8cb178bcaa2f029b241ac5356221d5c021", size = 16071920, upload-time = "2025-09-09T15:58:05.029Z" },
    { url = "https://files.pythonhosted.org/packages/b8/f1/8b3fdc44324a259298520dd82147ff648979bed085feeacc1250ef1656c0/numpy-2.3.3-cp314-cp314-musllinux_1_2_x86_64.whl", hash = "sha256:d8f3b1080782469fdc1718c4ed1d22549b5fb12af0d57d35e992158a772a37cf", size = 18577076, upload-time = "2025-09-09T15:58:07.745Z" },
    { url = "https://files.pythonhosted.org/packages/f0/a1/b87a284fb15a42e9274e7fcea0dad259d12ddbf07c1595b26883151ca3b4/numpy-2.3.3-cp314-cp314-win32.whl", hash = "sha256:cb248499b0bc3be66ebd6578b83e5acacf1d6cb2a77f2248ce0e40fbec5a76d0", size = 6366952, upload-time = "2025-09-09T15:58:10.096Z" },
    { url = "https://files.pythonhosted.org/packages/70/5f/1816f4d08f3b8f66576d8433a66f8fa35a5acfb3bbd0bf6c31183b003f3d/numpy-2.3.3-cp314-cp314-win_amd64.whl", hash = "sha256:691808c2b26b0f002a032c73255d0bd89751425f379f7bcd22d140db593a96e8", size = 12919322, upload-time = "2025-09-09T15:58:12.138Z" },
    { url = "https://files.pythonhosted.org/packages/8c/de/072420342e46a8ea41c324a555fa90fcc11637583fb8df722936aed1736d/numpy-2.3.3-cp314-cp314-win_arm64.whl", hash = "sha256:9ad12e976ca7b10f1774b03615a2a4bab8addce37ecc77394d8e986927dc0dfe", size = 10478630, upload-time = "2025-09-09T15:58:14.64Z" },
    { url = "https://files.pythonhosted.org/packages/d5/df/ee2f1c0a9de7347f14da5dd3cd3c3b034d1b8607ccb6883d7dd5c035d631/numpy-2.3.3-cp314-cp314t-macosx_10_13_x86_64.whl", hash = "sha256:9cc48e09feb11e1db00b320e9d30a4151f7369afb96bd0e48d942d09da3a0d00", size = 21047987, upload-time = "2025-09-09T15:58:16.889Z" },
    { url = "https://files.pythonhosted.org/packages/d6/92/9453bdc5a4e9e69cf4358463f25e8260e2ffc126d52e10038b9077815989/numpy-2.3.3-cp314-cp314t-macosx_11_0_arm64.whl", hash = "sha256:901bf6123879b7f251d3631967fd574690734236075082078e0571977c6a8e6a", size = 14301076, upload-time = "2025-09-09T15:58:20.343Z" },
    { url = "https://files.pythonhosted.org/packages/13/77/1447b9eb500f028bb44253105bd67534af60499588a5149a94f18f2ca917/numpy-2.3.3-cp314-cp314t-macosx_14_0_arm64.whl", hash = "sha256:7f025652034199c301049296b59fa7d52c7e625017cae4c75d8662e377bf487d", size = 5229491, upload-time = "2025-09-09T15:58:22.481Z" },
    { url = "https://files.pythonhosted.org/packages/3d/f9/d72221b6ca205f9736cb4b2ce3b002f6e45cd67cd6a6d1c8af11a2f0b649/numpy-2.3.3-cp314-cp314t-macosx_14_0_x86_64.whl", hash = "sha256:533ca5f6d325c80b6007d4d7fb1984c303553534191024ec6a524a4c92a5935a", size = 6737913, upload-time = "2025-09-09T15:58:24.569Z" },
    { url = "https://files.pythonhosted.org/packages/3c/5f/d12834711962ad9c46af72f79bb31e73e416ee49d17f4c797f72c96b6ca5/numpy-2.3.3-cp314-cp314t-manylinux_2_27_aarch64.manylinux_2_28_aarch64.whl", hash = "sha256:0edd58682a399824633b66885d699d7de982800053acf20be1eaa46d92009c54", size = 14352811, upload-time = "2025-09-09T15:58:26.416Z" },
    { url = "https://files.pythonhosted.org/packages/a1/0d/fdbec6629d97fd1bebed56cd742884e4eead593611bbe1abc3eb40d304b2/numpy-2.3.3-cp314-cp314t-manylinux_2_27_x86_64.manylinux_2_28_x86_64.whl", hash = "sha256:367ad5d8fbec5d9296d18478804a530f1191e24ab4d75ab408346ae88045d25e", size = 16702689, upload-time = "2025-09-09T15:58:28.831Z" },
    { url = "https://files.pythonhosted.org/packages/9b/09/0a35196dc5575adde1eb97ddfbc3e1687a814f905377621d18ca9bc2b7dd/numpy-2.3.3-cp314-cp314t-musllinux_1_2_aarch64.whl", hash = "sha256:8f6ac61a217437946a1fa48d24c47c91a0c4f725237871117dea264982128097", size = 16133855, upload-time = "2025-09-09T15:58:31.349Z" },
    { url = "https://files.pythonhosted.org/packages/7a/ca/c9de3ea397d576f1b6753eaa906d4cdef1bf97589a6d9825a349b4729cc2/numpy-2.3.3-cp314-cp314t-musllinux_1_2_x86_64.whl", hash = "sha256:179a42101b845a816d464b6fe9a845dfaf308fdfc7925387195570789bb2c970", size = 18652520, upload-time = "2025-09-09T15:58:33.762Z" },
    { url = "https://files.pythonhosted.org/packages/fd/c2/e5ed830e08cd0196351db55db82f65bc0ab05da6ef2b72a836dcf1936d2f/numpy-2.3.3-cp314-cp314t-win32.whl", hash = "sha256:1250c5d3d2562ec4174bce2e3a1523041595f9b651065e4a4473f5f48a6bc8a5", size = 6515371, upload-time = "2025-09-09T15:58:36.04Z" },
    { url = "https://files.pythonhosted.org/packages/47/c7/b0f6b5b67f6788a0725f744496badbb604d226bf233ba716683ebb47b570/numpy-2.3.3-cp314-cp314t-win_amd64.whl", hash = "sha256:b37a0b2e5935409daebe82c1e42274d30d9dd355852529eab91dab8dcca7419f", size = 13112576, upload-time = "2025-09-09T15:58:37.927Z" },
    { url = "https://files.pythonhosted.org/packages/06/b9/33bba5ff6fb679aa0b1f8a07e853f002a6b04b9394db3069a1270a7784ca/numpy-2.3.3-cp314-cp314t-win_arm64.whl", hash = "sha256:78c9f6560dc7e6b3990e32df7ea1a50bbd0e2a111e05209963f5ddcab7073b0b", size = 10545953, upload-time = "2025-09-09T15:58:40.576Z" },
]

[[package]]
name = "oauthlib"
version = "3.3.1"
source = { registry = "https://pypi.org/simple" }
sdist = { url = "https://files.pythonhosted.org/packages/0b/5f/19930f824ffeb0ad4372da4812c50edbd1434f678c90c2733e1188edfc63/oauthlib-3.3.1.tar.gz", hash = "sha256:0f0f8aa759826a193cf66c12ea1af1637f87b9b4622d46e866952bb022e538c9", size = 185918, upload-time = "2025-06-19T22:48:08.269Z" }
wheels = [
    { url = "https://files.pythonhosted.org/packages/be/9c/92789c596b8df838baa98fa71844d84283302f7604ed565dafe5a6b5041a/oauthlib-3.3.1-py3-none-any.whl", hash = "sha256:88119c938d2b8fb88561af5f6ee0eec8cc8d552b7bb1f712743136eb7523b7a1", size = 160065, upload-time = "2025-06-19T22:48:06.508Z" },
]

[[package]]
name = "openai"
version = "1.97.1"
source = { registry = "https://pypi.org/simple" }
dependencies = [
    { name = "anyio" },
    { name = "distro" },
    { name = "httpx" },
    { name = "jiter" },
    { name = "pydantic" },
    { name = "sniffio" },
    { name = "tqdm" },
    { name = "typing-extensions" },
]
sdist = { url = "https://files.pythonhosted.org/packages/a6/57/1c471f6b3efb879d26686d31582997615e969f3bb4458111c9705e56332e/openai-1.97.1.tar.gz", hash = "sha256:a744b27ae624e3d4135225da9b1c89c107a2a7e5bc4c93e5b7b5214772ce7a4e", size = 494267, upload-time = "2025-07-22T13:10:12.607Z" }
wheels = [
    { url = "https://files.pythonhosted.org/packages/ee/35/412a0e9c3f0d37c94ed764b8ac7adae2d834dbd20e69f6aca582118e0f55/openai-1.97.1-py3-none-any.whl", hash = "sha256:4e96bbdf672ec3d44968c9ea39d2c375891db1acc1794668d8149d5fa6000606", size = 764380, upload-time = "2025-07-22T13:10:10.689Z" },
]

[[package]]
name = "packaging"
version = "25.0"
source = { registry = "https://pypi.org/simple" }
sdist = { url = "https://files.pythonhosted.org/packages/a1/d4/1fc4078c65507b51b96ca8f8c3ba19e6a61c8253c72794544580a7b6c24d/packaging-25.0.tar.gz", hash = "sha256:d443872c98d677bf60f6a1f2f8c1cb748e8fe762d2bf9d3148b5599295b0fc4f", size = 165727, upload-time = "2025-04-19T11:48:59.673Z" }
wheels = [
    { url = "https://files.pythonhosted.org/packages/20/12/38679034af332785aac8774540895e234f4d07f7545804097de4b666afd8/packaging-25.0-py3-none-any.whl", hash = "sha256:29572ef2b1f17581046b3a2227d5c611fb25ec70ca1ba8554b24b0e69331a484", size = 66469, upload-time = "2025-04-19T11:48:57.875Z" },
]

[[package]]
name = "pandas"
version = "2.3.2"
source = { registry = "https://pypi.org/simple" }
dependencies = [
    { name = "numpy" },
    { name = "python-dateutil" },
    { name = "pytz" },
    { name = "tzdata" },
]
sdist = { url = "https://files.pythonhosted.org/packages/79/8e/0e90233ac205ad182bd6b422532695d2b9414944a280488105d598c70023/pandas-2.3.2.tar.gz", hash = "sha256:ab7b58f8f82706890924ccdfb5f48002b83d2b5a3845976a9fb705d36c34dcdb", size = 4488684, upload-time = "2025-08-21T10:28:29.257Z" }
wheels = [
    { url = "https://files.pythonhosted.org/packages/ec/db/614c20fb7a85a14828edd23f1c02db58a30abf3ce76f38806155d160313c/pandas-2.3.2-cp312-cp312-macosx_10_13_x86_64.whl", hash = "sha256:3fbb977f802156e7a3f829e9d1d5398f6192375a3e2d1a9ee0803e35fe70a2b9", size = 11587652, upload-time = "2025-08-21T10:27:15.888Z" },
    { url = "https://files.pythonhosted.org/packages/99/b0/756e52f6582cade5e746f19bad0517ff27ba9c73404607c0306585c201b3/pandas-2.3.2-cp312-cp312-macosx_11_0_arm64.whl", hash = "sha256:1b9b52693123dd234b7c985c68b709b0b009f4521000d0525f2b95c22f15944b", size = 10717686, upload-time = "2025-08-21T10:27:18.486Z" },
    { url = "https://files.pythonhosted.org/packages/37/4c/dd5ccc1e357abfeee8353123282de17997f90ff67855f86154e5a13b81e5/pandas-2.3.2-cp312-cp312-manylinux_2_17_aarch64.manylinux2014_aarch64.whl", hash = "sha256:0bd281310d4f412733f319a5bc552f86d62cddc5f51d2e392c8787335c994175", size = 11278722, upload-time = "2025-08-21T10:27:21.149Z" },
    { url = "https://files.pythonhosted.org/packages/d3/a4/f7edcfa47e0a88cda0be8b068a5bae710bf264f867edfdf7b71584ace362/pandas-2.3.2-cp312-cp312-manylinux_2_17_x86_64.manylinux2014_x86_64.whl", hash = "sha256:96d31a6b4354e3b9b8a2c848af75d31da390657e3ac6f30c05c82068b9ed79b9", size = 11987803, upload-time = "2025-08-21T10:27:23.767Z" },
    { url = "https://files.pythonhosted.org/packages/f6/61/1bce4129f93ab66f1c68b7ed1c12bac6a70b1b56c5dab359c6bbcd480b52/pandas-2.3.2-cp312-cp312-musllinux_1_2_aarch64.whl", hash = "sha256:df4df0b9d02bb873a106971bb85d448378ef14b86ba96f035f50bbd3688456b4", size = 12766345, upload-time = "2025-08-21T10:27:26.6Z" },
    { url = "https://files.pythonhosted.org/packages/8e/46/80d53de70fee835531da3a1dae827a1e76e77a43ad22a8cd0f8142b61587/pandas-2.3.2-cp312-cp312-musllinux_1_2_x86_64.whl", hash = "sha256:213a5adf93d020b74327cb2c1b842884dbdd37f895f42dcc2f09d451d949f811", size = 13439314, upload-time = "2025-08-21T10:27:29.213Z" },
    { url = "https://files.pythonhosted.org/packages/28/30/8114832daff7489f179971dbc1d854109b7f4365a546e3ea75b6516cea95/pandas-2.3.2-cp312-cp312-win_amd64.whl", hash = "sha256:8c13b81a9347eb8c7548f53fd9a4f08d4dfe996836543f805c987bafa03317ae", size = 10983326, upload-time = "2025-08-21T10:27:31.901Z" },
    { url = "https://files.pythonhosted.org/packages/27/64/a2f7bf678af502e16b472527735d168b22b7824e45a4d7e96a4fbb634b59/pandas-2.3.2-cp313-cp313-macosx_10_13_x86_64.whl", hash = "sha256:0c6ecbac99a354a051ef21c5307601093cb9e0f4b1855984a084bfec9302699e", size = 11531061, upload-time = "2025-08-21T10:27:34.647Z" },
    { url = "https://files.pythonhosted.org/packages/54/4c/c3d21b2b7769ef2f4c2b9299fcadd601efa6729f1357a8dbce8dd949ed70/pandas-2.3.2-cp313-cp313-macosx_11_0_arm64.whl", hash = "sha256:c6f048aa0fd080d6a06cc7e7537c09b53be6642d330ac6f54a600c3ace857ee9", size = 10668666, upload-time = "2025-08-21T10:27:37.203Z" },
    { url = "https://files.pythonhosted.org/packages/50/e2/f775ba76ecfb3424d7f5862620841cf0edb592e9abd2d2a5387d305fe7a8/pandas-2.3.2-cp313-cp313-manylinux_2_17_aarch64.manylinux2014_aarch64.whl", hash = "sha256:0064187b80a5be6f2f9c9d6bdde29372468751dfa89f4211a3c5871854cfbf7a", size = 11332835, upload-time = "2025-08-21T10:27:40.188Z" },
    { url = "https://files.pythonhosted.org/packages/8f/52/0634adaace9be2d8cac9ef78f05c47f3a675882e068438b9d7ec7ef0c13f/pandas-2.3.2-cp313-cp313-manylinux_2_17_x86_64.manylinux2014_x86_64.whl", hash = "sha256:4ac8c320bded4718b298281339c1a50fb00a6ba78cb2a63521c39bec95b0209b", size = 12057211, upload-time = "2025-08-21T10:27:43.117Z" },
    { url = "https://files.pythonhosted.org/packages/0b/9d/2df913f14b2deb9c748975fdb2491da1a78773debb25abbc7cbc67c6b549/pandas-2.3.2-cp313-cp313-musllinux_1_2_aarch64.whl", hash = "sha256:114c2fe4f4328cf98ce5716d1532f3ab79c5919f95a9cfee81d9140064a2e4d6", size = 12749277, upload-time = "2025-08-21T10:27:45.474Z" },
    { url = "https://files.pythonhosted.org/packages/87/af/da1a2417026bd14d98c236dba88e39837182459d29dcfcea510b2ac9e8a1/pandas-2.3.2-cp313-cp313-musllinux_1_2_x86_64.whl", hash = "sha256:48fa91c4dfb3b2b9bfdb5c24cd3567575f4e13f9636810462ffed8925352be5a", size = 13415256, upload-time = "2025-08-21T10:27:49.885Z" },
    { url = "https://files.pythonhosted.org/packages/22/3c/f2af1ce8840ef648584a6156489636b5692c162771918aa95707c165ad2b/pandas-2.3.2-cp313-cp313-win_amd64.whl", hash = "sha256:12d039facec710f7ba305786837d0225a3444af7bbd9c15c32ca2d40d157ed8b", size = 10982579, upload-time = "2025-08-21T10:28:08.435Z" },
    { url = "https://files.pythonhosted.org/packages/f3/98/8df69c4097a6719e357dc249bf437b8efbde808038268e584421696cbddf/pandas-2.3.2-cp313-cp313t-macosx_10_13_x86_64.whl", hash = "sha256:c624b615ce97864eb588779ed4046186f967374185c047070545253a52ab2d57", size = 12028163, upload-time = "2025-08-21T10:27:52.232Z" },
    { url = "https://files.pythonhosted.org/packages/0e/23/f95cbcbea319f349e10ff90db488b905c6883f03cbabd34f6b03cbc3c044/pandas-2.3.2-cp313-cp313t-macosx_11_0_arm64.whl", hash = "sha256:0cee69d583b9b128823d9514171cabb6861e09409af805b54459bd0c821a35c2", size = 11391860, upload-time = "2025-08-21T10:27:54.673Z" },
    { url = "https://files.pythonhosted.org/packages/ad/1b/6a984e98c4abee22058aa75bfb8eb90dce58cf8d7296f8bc56c14bc330b0/pandas-2.3.2-cp313-cp313t-manylinux_2_17_aarch64.manylinux2014_aarch64.whl", hash = "sha256:2319656ed81124982900b4c37f0e0c58c015af9a7bbc62342ba5ad07ace82ba9", size = 11309830, upload-time = "2025-08-21T10:27:56.957Z" },
    { url = "https://files.pythonhosted.org/packages/15/d5/f0486090eb18dd8710bf60afeaf638ba6817047c0c8ae5c6a25598665609/pandas-2.3.2-cp313-cp313t-manylinux_2_17_x86_64.manylinux2014_x86_64.whl", hash = "sha256:b37205ad6f00d52f16b6d09f406434ba928c1a1966e2771006a9033c736d30d2", size = 11883216, upload-time = "2025-08-21T10:27:59.302Z" },
    { url = "https://files.pythonhosted.org/packages/10/86/692050c119696da19e20245bbd650d8dfca6ceb577da027c3a73c62a047e/pandas-2.3.2-cp313-cp313t-musllinux_1_2_aarch64.whl", hash = "sha256:837248b4fc3a9b83b9c6214699a13f069dc13510a6a6d7f9ba33145d2841a012", size = 12699743, upload-time = "2025-08-21T10:28:02.447Z" },
    { url = "https://files.pythonhosted.org/packages/cd/d7/612123674d7b17cf345aad0a10289b2a384bff404e0463a83c4a3a59d205/pandas-2.3.2-cp313-cp313t-musllinux_1_2_x86_64.whl", hash = "sha256:d2c3554bd31b731cd6490d94a28f3abb8dd770634a9e06eb6d2911b9827db370", size = 13186141, upload-time = "2025-08-21T10:28:05.377Z" },
]

[[package]]
name = "pandas-gbq"
version = "0.29.2"
source = { registry = "https://pypi.org/simple" }
dependencies = [
    { name = "db-dtypes" },
    { name = "google-api-core" },
    { name = "google-auth" },
    { name = "google-auth-oauthlib" },
    { name = "google-cloud-bigquery" },
    { name = "numpy" },
    { name = "packaging" },
    { name = "pandas" },
    { name = "pyarrow" },
    { name = "pydata-google-auth" },
    { name = "setuptools" },
]
sdist = { url = "https://files.pythonhosted.org/packages/a5/ff/a81b01f9657b1c4b3b021e604b15a4ad1e5ac086977acf5ab74265a00a51/pandas_gbq-0.29.2.tar.gz", hash = "sha256:a3a28e7de4f8456fc4b8e9b7472b9bc470d2566f89c4cd997599e504f5a0a706", size = 65625, upload-time = "2025-07-10T16:24:56.017Z" }
wheels = [
    { url = "https://files.pythonhosted.org/packages/5b/e5/8f3607a8827ff499ee4b841599c5e2998bf6bf8a7d997215726039d72747/pandas_gbq-0.29.2-py3-none-any.whl", hash = "sha256:99f6b642bd8340e96c2acdf7d717108aa0d31c703c2f284817ba7dc3b16110b2", size = 40971, upload-time = "2025-07-10T16:24:55.047Z" },
]

[[package]]
name = "parsedatetime"
version = "2.6"
source = { registry = "https://pypi.org/simple" }
sdist = { url = "https://files.pythonhosted.org/packages/a8/20/cb587f6672dbe585d101f590c3871d16e7aec5a576a1694997a3777312ac/parsedatetime-2.6.tar.gz", hash = "sha256:4cb368fbb18a0b7231f4d76119165451c8d2e35951455dfee97c62a87b04d455", size = 60114, upload-time = "2020-05-31T23:50:57.443Z" }
wheels = [
    { url = "https://files.pythonhosted.org/packages/9d/a4/3dd804926a42537bf69fb3ebb9fd72a50ba84f807d95df5ae016606c976c/parsedatetime-2.6-py3-none-any.whl", hash = "sha256:cb96edd7016872f58479e35879294258c71437195760746faffedb692aef000b", size = 42548, upload-time = "2020-05-31T23:50:56.315Z" },
]

[[package]]
name = "pathspec"
version = "0.11.2"
source = { registry = "https://pypi.org/simple" }
sdist = { url = "https://files.pythonhosted.org/packages/a0/2a/bd167cdf116d4f3539caaa4c332752aac0b3a0cc0174cdb302ee68933e81/pathspec-0.11.2.tar.gz", hash = "sha256:e0d8d0ac2f12da61956eb2306b69f9469b42f4deb0f3cb6ed47b9cce9996ced3", size = 47032, upload-time = "2023-07-29T01:05:04.481Z" }
wheels = [
    { url = "https://files.pythonhosted.org/packages/b4/2a/9b1be29146139ef459188f5e420a66e835dda921208db600b7037093891f/pathspec-0.11.2-py3-none-any.whl", hash = "sha256:1d6ed233af05e679efb96b1851550ea95bbb64b7c490b0f5aa52996c11e92a20", size = 29603, upload-time = "2023-07-29T01:05:02.656Z" },
]

[[package]]
name = "pillow"
version = "11.3.0"
source = { registry = "https://pypi.org/simple" }
sdist = { url = "https://files.pythonhosted.org/packages/f3/0d/d0d6dea55cd152ce3d6767bb38a8fc10e33796ba4ba210cbab9354b6d238/pillow-11.3.0.tar.gz", hash = "sha256:3828ee7586cd0b2091b6209e5ad53e20d0649bbe87164a459d0676e035e8f523", size = 47113069, upload-time = "2025-07-01T09:16:30.666Z" }
wheels = [
    { url = "https://files.pythonhosted.org/packages/40/fe/1bc9b3ee13f68487a99ac9529968035cca2f0a51ec36892060edcc51d06a/pillow-11.3.0-cp312-cp312-macosx_10_13_x86_64.whl", hash = "sha256:fdae223722da47b024b867c1ea0be64e0df702c5e0a60e27daad39bf960dd1e4", size = 5278800, upload-time = "2025-07-01T09:14:17.648Z" },
    { url = "https://files.pythonhosted.org/packages/2c/32/7e2ac19b5713657384cec55f89065fb306b06af008cfd87e572035b27119/pillow-11.3.0-cp312-cp312-macosx_11_0_arm64.whl", hash = "sha256:921bd305b10e82b4d1f5e802b6850677f965d8394203d182f078873851dada69", size = 4686296, upload-time = "2025-07-01T09:14:19.828Z" },
    { url = "https://files.pythonhosted.org/packages/8e/1e/b9e12bbe6e4c2220effebc09ea0923a07a6da1e1f1bfbc8d7d29a01ce32b/pillow-11.3.0-cp312-cp312-manylinux2014_aarch64.manylinux_2_17_aarch64.whl", hash = "sha256:eb76541cba2f958032d79d143b98a3a6b3ea87f0959bbe256c0b5e416599fd5d", size = 5871726, upload-time = "2025-07-03T13:10:04.448Z" },
    { url = "https://files.pythonhosted.org/packages/8d/33/e9200d2bd7ba00dc3ddb78df1198a6e80d7669cce6c2bdbeb2530a74ec58/pillow-11.3.0-cp312-cp312-manylinux2014_x86_64.manylinux_2_17_x86_64.whl", hash = "sha256:67172f2944ebba3d4a7b54f2e95c786a3a50c21b88456329314caaa28cda70f6", size = 7644652, upload-time = "2025-07-03T13:10:10.391Z" },
    { url = "https://files.pythonhosted.org/packages/41/f1/6f2427a26fc683e00d985bc391bdd76d8dd4e92fac33d841127eb8fb2313/pillow-11.3.0-cp312-cp312-manylinux_2_27_aarch64.manylinux_2_28_aarch64.whl", hash = "sha256:97f07ed9f56a3b9b5f49d3661dc9607484e85c67e27f3e8be2c7d28ca032fec7", size = 5977787, upload-time = "2025-07-01T09:14:21.63Z" },
    { url = "https://files.pythonhosted.org/packages/e4/c9/06dd4a38974e24f932ff5f98ea3c546ce3f8c995d3f0985f8e5ba48bba19/pillow-11.3.0-cp312-cp312-manylinux_2_27_x86_64.manylinux_2_28_x86_64.whl", hash = "sha256:676b2815362456b5b3216b4fd5bd89d362100dc6f4945154ff172e206a22c024", size = 6645236, upload-time = "2025-07-01T09:14:23.321Z" },
    { url = "https://files.pythonhosted.org/packages/40/e7/848f69fb79843b3d91241bad658e9c14f39a32f71a301bcd1d139416d1be/pillow-11.3.0-cp312-cp312-musllinux_1_2_aarch64.whl", hash = "sha256:3e184b2f26ff146363dd07bde8b711833d7b0202e27d13540bfe2e35a323a809", size = 6086950, upload-time = "2025-07-01T09:14:25.237Z" },
    { url = "https://files.pythonhosted.org/packages/0b/1a/7cff92e695a2a29ac1958c2a0fe4c0b2393b60aac13b04a4fe2735cad52d/pillow-11.3.0-cp312-cp312-musllinux_1_2_x86_64.whl", hash = "sha256:6be31e3fc9a621e071bc17bb7de63b85cbe0bfae91bb0363c893cbe67247780d", size = 6723358, upload-time = "2025-07-01T09:14:27.053Z" },
    { url = "https://files.pythonhosted.org/packages/26/7d/73699ad77895f69edff76b0f332acc3d497f22f5d75e5360f78cbcaff248/pillow-11.3.0-cp312-cp312-win32.whl", hash = "sha256:7b161756381f0918e05e7cb8a371fff367e807770f8fe92ecb20d905d0e1c149", size = 6275079, upload-time = "2025-07-01T09:14:30.104Z" },
    { url = "https://files.pythonhosted.org/packages/8c/ce/e7dfc873bdd9828f3b6e5c2bbb74e47a98ec23cc5c74fc4e54462f0d9204/pillow-11.3.0-cp312-cp312-win_amd64.whl", hash = "sha256:a6444696fce635783440b7f7a9fc24b3ad10a9ea3f0ab66c5905be1c19ccf17d", size = 6986324, upload-time = "2025-07-01T09:14:31.899Z" },
    { url = "https://files.pythonhosted.org/packages/16/8f/b13447d1bf0b1f7467ce7d86f6e6edf66c0ad7cf44cf5c87a37f9bed9936/pillow-11.3.0-cp312-cp312-win_arm64.whl", hash = "sha256:2aceea54f957dd4448264f9bf40875da0415c83eb85f55069d89c0ed436e3542", size = 2423067, upload-time = "2025-07-01T09:14:33.709Z" },
    { url = "https://files.pythonhosted.org/packages/1e/93/0952f2ed8db3a5a4c7a11f91965d6184ebc8cd7cbb7941a260d5f018cd2d/pillow-11.3.0-cp313-cp313-ios_13_0_arm64_iphoneos.whl", hash = "sha256:1c627742b539bba4309df89171356fcb3cc5a9178355b2727d1b74a6cf155fbd", size = 2128328, upload-time = "2025-07-01T09:14:35.276Z" },
    { url = "https://files.pythonhosted.org/packages/4b/e8/100c3d114b1a0bf4042f27e0f87d2f25e857e838034e98ca98fe7b8c0a9c/pillow-11.3.0-cp313-cp313-ios_13_0_arm64_iphonesimulator.whl", hash = "sha256:30b7c02f3899d10f13d7a48163c8969e4e653f8b43416d23d13d1bbfdc93b9f8", size = 2170652, upload-time = "2025-07-01T09:14:37.203Z" },
    { url = "https://files.pythonhosted.org/packages/aa/86/3f758a28a6e381758545f7cdb4942e1cb79abd271bea932998fc0db93cb6/pillow-11.3.0-cp313-cp313-ios_13_0_x86_64_iphonesimulator.whl", hash = "sha256:7859a4cc7c9295f5838015d8cc0a9c215b77e43d07a25e460f35cf516df8626f", size = 2227443, upload-time = "2025-07-01T09:14:39.344Z" },
    { url = "https://files.pythonhosted.org/packages/01/f4/91d5b3ffa718df2f53b0dc109877993e511f4fd055d7e9508682e8aba092/pillow-11.3.0-cp313-cp313-macosx_10_13_x86_64.whl", hash = "sha256:ec1ee50470b0d050984394423d96325b744d55c701a439d2bd66089bff963d3c", size = 5278474, upload-time = "2025-07-01T09:14:41.843Z" },
    { url = "https://files.pythonhosted.org/packages/f9/0e/37d7d3eca6c879fbd9dba21268427dffda1ab00d4eb05b32923d4fbe3b12/pillow-11.3.0-cp313-cp313-macosx_11_0_arm64.whl", hash = "sha256:7db51d222548ccfd274e4572fdbf3e810a5e66b00608862f947b163e613b67dd", size = 4686038, upload-time = "2025-07-01T09:14:44.008Z" },
    { url = "https://files.pythonhosted.org/packages/ff/b0/3426e5c7f6565e752d81221af9d3676fdbb4f352317ceafd42899aaf5d8a/pillow-11.3.0-cp313-cp313-manylinux2014_aarch64.manylinux_2_17_aarch64.whl", hash = "sha256:2d6fcc902a24ac74495df63faad1884282239265c6839a0a6416d33faedfae7e", size = 5864407, upload-time = "2025-07-03T13:10:15.628Z" },
    { url = "https://files.pythonhosted.org/packages/fc/c1/c6c423134229f2a221ee53f838d4be9d82bab86f7e2f8e75e47b6bf6cd77/pillow-11.3.0-cp313-cp313-manylinux2014_x86_64.manylinux_2_17_x86_64.whl", hash = "sha256:f0f5d8f4a08090c6d6d578351a2b91acf519a54986c055af27e7a93feae6d3f1", size = 7639094, upload-time = "2025-07-03T13:10:21.857Z" },
    { url = "https://files.pythonhosted.org/packages/ba/c9/09e6746630fe6372c67c648ff9deae52a2bc20897d51fa293571977ceb5d/pillow-11.3.0-cp313-cp313-manylinux_2_27_aarch64.manylinux_2_28_aarch64.whl", hash = "sha256:c37d8ba9411d6003bba9e518db0db0c58a680ab9fe5179f040b0463644bc9805", size = 5973503, upload-time = "2025-07-01T09:14:45.698Z" },
    { url = "https://files.pythonhosted.org/packages/d5/1c/a2a29649c0b1983d3ef57ee87a66487fdeb45132df66ab30dd37f7dbe162/pillow-11.3.0-cp313-cp313-manylinux_2_27_x86_64.manylinux_2_28_x86_64.whl", hash = "sha256:13f87d581e71d9189ab21fe0efb5a23e9f28552d5be6979e84001d3b8505abe8", size = 6642574, upload-time = "2025-07-01T09:14:47.415Z" },
    { url = "https://files.pythonhosted.org/packages/36/de/d5cc31cc4b055b6c6fd990e3e7f0f8aaf36229a2698501bcb0cdf67c7146/pillow-11.3.0-cp313-cp313-musllinux_1_2_aarch64.whl", hash = "sha256:023f6d2d11784a465f09fd09a34b150ea4672e85fb3d05931d89f373ab14abb2", size = 6084060, upload-time = "2025-07-01T09:14:49.636Z" },
    { url = "https://files.pythonhosted.org/packages/d5/ea/502d938cbaeec836ac28a9b730193716f0114c41325db428e6b280513f09/pillow-11.3.0-cp313-cp313-musllinux_1_2_x86_64.whl", hash = "sha256:45dfc51ac5975b938e9809451c51734124e73b04d0f0ac621649821a63852e7b", size = 6721407, upload-time = "2025-07-01T09:14:51.962Z" },
    { url = "https://files.pythonhosted.org/packages/45/9c/9c5e2a73f125f6cbc59cc7087c8f2d649a7ae453f83bd0362ff7c9e2aee2/pillow-11.3.0-cp313-cp313-win32.whl", hash = "sha256:a4d336baed65d50d37b88ca5b60c0fa9d81e3a87d4a7930d3880d1624d5b31f3", size = 6273841, upload-time = "2025-07-01T09:14:54.142Z" },
    { url = "https://files.pythonhosted.org/packages/23/85/397c73524e0cd212067e0c969aa245b01d50183439550d24d9f55781b776/pillow-11.3.0-cp313-cp313-win_amd64.whl", hash = "sha256:0bce5c4fd0921f99d2e858dc4d4d64193407e1b99478bc5cacecba2311abde51", size = 6978450, upload-time = "2025-07-01T09:14:56.436Z" },
    { url = "https://files.pythonhosted.org/packages/17/d2/622f4547f69cd173955194b78e4d19ca4935a1b0f03a302d655c9f6aae65/pillow-11.3.0-cp313-cp313-win_arm64.whl", hash = "sha256:1904e1264881f682f02b7f8167935cce37bc97db457f8e7849dc3a6a52b99580", size = 2423055, upload-time = "2025-07-01T09:14:58.072Z" },
    { url = "https://files.pythonhosted.org/packages/dd/80/a8a2ac21dda2e82480852978416cfacd439a4b490a501a288ecf4fe2532d/pillow-11.3.0-cp313-cp313t-macosx_10_13_x86_64.whl", hash = "sha256:4c834a3921375c48ee6b9624061076bc0a32a60b5532b322cc0ea64e639dd50e", size = 5281110, upload-time = "2025-07-01T09:14:59.79Z" },
    { url = "https://files.pythonhosted.org/packages/44/d6/b79754ca790f315918732e18f82a8146d33bcd7f4494380457ea89eb883d/pillow-11.3.0-cp313-cp313t-macosx_11_0_arm64.whl", hash = "sha256:5e05688ccef30ea69b9317a9ead994b93975104a677a36a8ed8106be9260aa6d", size = 4689547, upload-time = "2025-07-01T09:15:01.648Z" },
    { url = "https://files.pythonhosted.org/packages/49/20/716b8717d331150cb00f7fdd78169c01e8e0c219732a78b0e59b6bdb2fd6/pillow-11.3.0-cp313-cp313t-manylinux2014_aarch64.manylinux_2_17_aarch64.whl", hash = "sha256:1019b04af07fc0163e2810167918cb5add8d74674b6267616021ab558dc98ced", size = 5901554, upload-time = "2025-07-03T13:10:27.018Z" },
    { url = "https://files.pythonhosted.org/packages/74/cf/a9f3a2514a65bb071075063a96f0a5cf949c2f2fce683c15ccc83b1c1cab/pillow-11.3.0-cp313-cp313t-manylinux2014_x86_64.manylinux_2_17_x86_64.whl", hash = "sha256:f944255db153ebb2b19c51fe85dd99ef0ce494123f21b9db4877ffdfc5590c7c", size = 7669132, upload-time = "2025-07-03T13:10:33.01Z" },
    { url = "https://files.pythonhosted.org/packages/98/3c/da78805cbdbee9cb43efe8261dd7cc0b4b93f2ac79b676c03159e9db2187/pillow-11.3.0-cp313-cp313t-manylinux_2_27_aarch64.manylinux_2_28_aarch64.whl", hash = "sha256:1f85acb69adf2aaee8b7da124efebbdb959a104db34d3a2cb0f3793dbae422a8", size = 6005001, upload-time = "2025-07-01T09:15:03.365Z" },
    { url = "https://files.pythonhosted.org/packages/6c/fa/ce044b91faecf30e635321351bba32bab5a7e034c60187fe9698191aef4f/pillow-11.3.0-cp313-cp313t-manylinux_2_27_x86_64.manylinux_2_28_x86_64.whl", hash = "sha256:05f6ecbeff5005399bb48d198f098a9b4b6bdf27b8487c7f38ca16eeb070cd59", size = 6668814, upload-time = "2025-07-01T09:15:05.655Z" },
    { url = "https://files.pythonhosted.org/packages/7b/51/90f9291406d09bf93686434f9183aba27b831c10c87746ff49f127ee80cb/pillow-11.3.0-cp313-cp313t-musllinux_1_2_aarch64.whl", hash = "sha256:a7bc6e6fd0395bc052f16b1a8670859964dbd7003bd0af2ff08342eb6e442cfe", size = 6113124, upload-time = "2025-07-01T09:15:07.358Z" },
    { url = "https://files.pythonhosted.org/packages/cd/5a/6fec59b1dfb619234f7636d4157d11fb4e196caeee220232a8d2ec48488d/pillow-11.3.0-cp313-cp313t-musllinux_1_2_x86_64.whl", hash = "sha256:83e1b0161c9d148125083a35c1c5a89db5b7054834fd4387499e06552035236c", size = 6747186, upload-time = "2025-07-01T09:15:09.317Z" },
    { url = "https://files.pythonhosted.org/packages/49/6b/00187a044f98255225f172de653941e61da37104a9ea60e4f6887717e2b5/pillow-11.3.0-cp313-cp313t-win32.whl", hash = "sha256:2a3117c06b8fb646639dce83694f2f9eac405472713fcb1ae887469c0d4f6788", size = 6277546, upload-time = "2025-07-01T09:15:11.311Z" },
    { url = "https://files.pythonhosted.org/packages/e8/5c/6caaba7e261c0d75bab23be79f1d06b5ad2a2ae49f028ccec801b0e853d6/pillow-11.3.0-cp313-cp313t-win_amd64.whl", hash = "sha256:857844335c95bea93fb39e0fa2726b4d9d758850b34075a7e3ff4f4fa3aa3b31", size = 6985102, upload-time = "2025-07-01T09:15:13.164Z" },
    { url = "https://files.pythonhosted.org/packages/f3/7e/b623008460c09a0cb38263c93b828c666493caee2eb34ff67f778b87e58c/pillow-11.3.0-cp313-cp313t-win_arm64.whl", hash = "sha256:8797edc41f3e8536ae4b10897ee2f637235c94f27404cac7297f7b607dd0716e", size = 2424803, upload-time = "2025-07-01T09:15:15.695Z" },
    { url = "https://files.pythonhosted.org/packages/73/f4/04905af42837292ed86cb1b1dabe03dce1edc008ef14c473c5c7e1443c5d/pillow-11.3.0-cp314-cp314-macosx_10_13_x86_64.whl", hash = "sha256:d9da3df5f9ea2a89b81bb6087177fb1f4d1c7146d583a3fe5c672c0d94e55e12", size = 5278520, upload-time = "2025-07-01T09:15:17.429Z" },
    { url = "https://files.pythonhosted.org/packages/41/b0/33d79e377a336247df6348a54e6d2a2b85d644ca202555e3faa0cf811ecc/pillow-11.3.0-cp314-cp314-macosx_11_0_arm64.whl", hash = "sha256:0b275ff9b04df7b640c59ec5a3cb113eefd3795a8df80bac69646ef699c6981a", size = 4686116, upload-time = "2025-07-01T09:15:19.423Z" },
    { url = "https://files.pythonhosted.org/packages/49/2d/ed8bc0ab219ae8768f529597d9509d184fe8a6c4741a6864fea334d25f3f/pillow-11.3.0-cp314-cp314-manylinux2014_aarch64.manylinux_2_17_aarch64.whl", hash = "sha256:0743841cabd3dba6a83f38a92672cccbd69af56e3e91777b0ee7f4dba4385632", size = 5864597, upload-time = "2025-07-03T13:10:38.404Z" },
    { url = "https://files.pythonhosted.org/packages/b5/3d/b932bb4225c80b58dfadaca9d42d08d0b7064d2d1791b6a237f87f661834/pillow-11.3.0-cp314-cp314-manylinux2014_x86_64.manylinux_2_17_x86_64.whl", hash = "sha256:2465a69cf967b8b49ee1b96d76718cd98c4e925414ead59fdf75cf0fd07df673", size = 7638246, upload-time = "2025-07-03T13:10:44.987Z" },
    { url = "https://files.pythonhosted.org/packages/09/b5/0487044b7c096f1b48f0d7ad416472c02e0e4bf6919541b111efd3cae690/pillow-11.3.0-cp314-cp314-manylinux_2_27_aarch64.manylinux_2_28_aarch64.whl", hash = "sha256:41742638139424703b4d01665b807c6468e23e699e8e90cffefe291c5832b027", size = 5973336, upload-time = "2025-07-01T09:15:21.237Z" },
    { url = "https://files.pythonhosted.org/packages/a8/2d/524f9318f6cbfcc79fbc004801ea6b607ec3f843977652fdee4857a7568b/pillow-11.3.0-cp314-cp314-manylinux_2_27_x86_64.manylinux_2_28_x86_64.whl", hash = "sha256:93efb0b4de7e340d99057415c749175e24c8864302369e05914682ba642e5d77", size = 6642699, upload-time = "2025-07-01T09:15:23.186Z" },
    { url = "https://files.pythonhosted.org/packages/6f/d2/a9a4f280c6aefedce1e8f615baaa5474e0701d86dd6f1dede66726462bbd/pillow-11.3.0-cp314-cp314-musllinux_1_2_aarch64.whl", hash = "sha256:7966e38dcd0fa11ca390aed7c6f20454443581d758242023cf36fcb319b1a874", size = 6083789, upload-time = "2025-07-01T09:15:25.1Z" },
    { url = "https://files.pythonhosted.org/packages/fe/54/86b0cd9dbb683a9d5e960b66c7379e821a19be4ac5810e2e5a715c09a0c0/pillow-11.3.0-cp314-cp314-musllinux_1_2_x86_64.whl", hash = "sha256:98a9afa7b9007c67ed84c57c9e0ad86a6000da96eaa638e4f8abe5b65ff83f0a", size = 6720386, upload-time = "2025-07-01T09:15:27.378Z" },
    { url = "https://files.pythonhosted.org/packages/e7/95/88efcaf384c3588e24259c4203b909cbe3e3c2d887af9e938c2022c9dd48/pillow-11.3.0-cp314-cp314-win32.whl", hash = "sha256:02a723e6bf909e7cea0dac1b0e0310be9d7650cd66222a5f1c571455c0a45214", size = 6370911, upload-time = "2025-07-01T09:15:29.294Z" },
    { url = "https://files.pythonhosted.org/packages/2e/cc/934e5820850ec5eb107e7b1a72dd278140731c669f396110ebc326f2a503/pillow-11.3.0-cp314-cp314-win_amd64.whl", hash = "sha256:a418486160228f64dd9e9efcd132679b7a02a5f22c982c78b6fc7dab3fefb635", size = 7117383, upload-time = "2025-07-01T09:15:31.128Z" },
    { url = "https://files.pythonhosted.org/packages/d6/e9/9c0a616a71da2a5d163aa37405e8aced9a906d574b4a214bede134e731bc/pillow-11.3.0-cp314-cp314-win_arm64.whl", hash = "sha256:155658efb5e044669c08896c0c44231c5e9abcaadbc5cd3648df2f7c0b96b9a6", size = 2511385, upload-time = "2025-07-01T09:15:33.328Z" },
    { url = "https://files.pythonhosted.org/packages/1a/33/c88376898aff369658b225262cd4f2659b13e8178e7534df9e6e1fa289f6/pillow-11.3.0-cp314-cp314t-macosx_10_13_x86_64.whl", hash = "sha256:59a03cdf019efbfeeed910bf79c7c93255c3d54bc45898ac2a4140071b02b4ae", size = 5281129, upload-time = "2025-07-01T09:15:35.194Z" },
    { url = "https://files.pythonhosted.org/packages/1f/70/d376247fb36f1844b42910911c83a02d5544ebd2a8bad9efcc0f707ea774/pillow-11.3.0-cp314-cp314t-macosx_11_0_arm64.whl", hash = "sha256:f8a5827f84d973d8636e9dc5764af4f0cf2318d26744b3d902931701b0d46653", size = 4689580, upload-time = "2025-07-01T09:15:37.114Z" },
    { url = "https://files.pythonhosted.org/packages/eb/1c/537e930496149fbac69efd2fc4329035bbe2e5475b4165439e3be9cb183b/pillow-11.3.0-cp314-cp314t-manylinux2014_aarch64.manylinux_2_17_aarch64.whl", hash = "sha256:ee92f2fd10f4adc4b43d07ec5e779932b4eb3dbfbc34790ada5a6669bc095aa6", size = 5902860, upload-time = "2025-07-03T13:10:50.248Z" },
    { url = "https://files.pythonhosted.org/packages/bd/57/80f53264954dcefeebcf9dae6e3eb1daea1b488f0be8b8fef12f79a3eb10/pillow-11.3.0-cp314-cp314t-manylinux2014_x86_64.manylinux_2_17_x86_64.whl", hash = "sha256:c96d333dcf42d01f47b37e0979b6bd73ec91eae18614864622d9b87bbd5bbf36", size = 7670694, upload-time = "2025-07-03T13:10:56.432Z" },
    { url = "https://files.pythonhosted.org/packages/70/ff/4727d3b71a8578b4587d9c276e90efad2d6fe0335fd76742a6da08132e8c/pillow-11.3.0-cp314-cp314t-manylinux_2_27_aarch64.manylinux_2_28_aarch64.whl", hash = "sha256:4c96f993ab8c98460cd0c001447bff6194403e8b1d7e149ade5f00594918128b", size = 6005888, upload-time = "2025-07-01T09:15:39.436Z" },
    { url = "https://files.pythonhosted.org/packages/05/ae/716592277934f85d3be51d7256f3636672d7b1abfafdc42cf3f8cbd4b4c8/pillow-11.3.0-cp314-cp314t-manylinux_2_27_x86_64.manylinux_2_28_x86_64.whl", hash = "sha256:41342b64afeba938edb034d122b2dda5db2139b9a4af999729ba8818e0056477", size = 6670330, upload-time = "2025-07-01T09:15:41.269Z" },
    { url = "https://files.pythonhosted.org/packages/e7/bb/7fe6cddcc8827b01b1a9766f5fdeb7418680744f9082035bdbabecf1d57f/pillow-11.3.0-cp314-cp314t-musllinux_1_2_aarch64.whl", hash = "sha256:068d9c39a2d1b358eb9f245ce7ab1b5c3246c7c8c7d9ba58cfa5b43146c06e50", size = 6114089, upload-time = "2025-07-01T09:15:43.13Z" },
    { url = "https://files.pythonhosted.org/packages/8b/f5/06bfaa444c8e80f1a8e4bff98da9c83b37b5be3b1deaa43d27a0db37ef84/pillow-11.3.0-cp314-cp314t-musllinux_1_2_x86_64.whl", hash = "sha256:a1bc6ba083b145187f648b667e05a2534ecc4b9f2784c2cbe3089e44868f2b9b", size = 6748206, upload-time = "2025-07-01T09:15:44.937Z" },
    { url = "https://files.pythonhosted.org/packages/f0/77/bc6f92a3e8e6e46c0ca78abfffec0037845800ea38c73483760362804c41/pillow-11.3.0-cp314-cp314t-win32.whl", hash = "sha256:118ca10c0d60b06d006be10a501fd6bbdfef559251ed31b794668ed569c87e12", size = 6377370, upload-time = "2025-07-01T09:15:46.673Z" },
    { url = "https://files.pythonhosted.org/packages/4a/82/3a721f7d69dca802befb8af08b7c79ebcab461007ce1c18bd91a5d5896f9/pillow-11.3.0-cp314-cp314t-win_amd64.whl", hash = "sha256:8924748b688aa210d79883357d102cd64690e56b923a186f35a82cbc10f997db", size = 7121500, upload-time = "2025-07-01T09:15:48.512Z" },
    { url = "https://files.pythonhosted.org/packages/89/c7/5572fa4a3f45740eaab6ae86fcdf7195b55beac1371ac8c619d880cfe948/pillow-11.3.0-cp314-cp314t-win_arm64.whl", hash = "sha256:79ea0d14d3ebad43ec77ad5272e6ff9bba5b679ef73375ea760261207fa8e0aa", size = 2512835, upload-time = "2025-07-01T09:15:50.399Z" },
]

[[package]]
name = "platformdirs"
version = "4.3.8"
source = { registry = "https://pypi.org/simple" }
sdist = { url = "https://files.pythonhosted.org/packages/fe/8b/3c73abc9c759ecd3f1f7ceff6685840859e8070c4d947c93fae71f6a0bf2/platformdirs-4.3.8.tar.gz", hash = "sha256:3d512d96e16bcb959a814c9f348431070822a6496326a4be0911c40b5a74c2bc", size = 21362, upload-time = "2025-05-07T22:47:42.121Z" }
wheels = [
    { url = "https://files.pythonhosted.org/packages/fe/39/979e8e21520d4e47a0bbe349e2713c0aac6f3d853d0e5b34d76206c439aa/platformdirs-4.3.8-py3-none-any.whl", hash = "sha256:ff7059bb7eb1179e2685604f4aaf157cfd9535242bd23742eadc3c13542139b4", size = 18567, upload-time = "2025-05-07T22:47:40.376Z" },
]

[[package]]
name = "pluggy"
version = "1.6.0"
source = { registry = "https://pypi.org/simple" }
sdist = { url = "https://files.pythonhosted.org/packages/f9/e2/3e91f31a7d2b083fe6ef3fa267035b518369d9511ffab804f839851d2779/pluggy-1.6.0.tar.gz", hash = "sha256:7dcc130b76258d33b90f61b658791dede3486c3e6bfb003ee5c9bfb396dd22f3", size = 69412, upload-time = "2025-05-15T12:30:07.975Z" }
wheels = [
    { url = "https://files.pythonhosted.org/packages/54/20/4d324d65cc6d9205fabedc306948156824eb9f0ee1633355a8f7ec5c66bf/pluggy-1.6.0-py3-none-any.whl", hash = "sha256:e920276dd6813095e9377c0bc5566d94c932c33b27a3e3945d8389c374dd4746", size = 20538, upload-time = "2025-05-15T12:30:06.134Z" },
]

[[package]]
name = "pre-commit"
version = "4.2.0"
source = { registry = "https://pypi.org/simple" }
dependencies = [
    { name = "cfgv" },
    { name = "identify" },
    { name = "nodeenv" },
    { name = "pyyaml" },
    { name = "virtualenv" },
]
sdist = { url = "https://files.pythonhosted.org/packages/08/39/679ca9b26c7bb2999ff122d50faa301e49af82ca9c066ec061cfbc0c6784/pre_commit-4.2.0.tar.gz", hash = "sha256:601283b9757afd87d40c4c4a9b2b5de9637a8ea02eaff7adc2d0fb4e04841146", size = 193424, upload-time = "2025-03-18T21:35:20.987Z" }
wheels = [
    { url = "https://files.pythonhosted.org/packages/88/74/a88bf1b1efeae488a0c0b7bdf71429c313722d1fc0f377537fbe554e6180/pre_commit-4.2.0-py2.py3-none-any.whl", hash = "sha256:a009ca7205f1eb497d10b845e52c838a98b6cdd2102a6c8e4540e94ee75c58bd", size = 220707, upload-time = "2025-03-18T21:35:19.343Z" },
]

[[package]]
name = "proto-plus"
version = "1.26.1"
source = { registry = "https://pypi.org/simple" }
dependencies = [
    { name = "protobuf" },
]
sdist = { url = "https://files.pythonhosted.org/packages/f4/ac/87285f15f7cce6d4a008f33f1757fb5a13611ea8914eb58c3d0d26243468/proto_plus-1.26.1.tar.gz", hash = "sha256:21a515a4c4c0088a773899e23c7bbade3d18f9c66c73edd4c7ee3816bc96a012", size = 56142, upload-time = "2025-03-10T15:54:38.843Z" }
wheels = [
    { url = "https://files.pythonhosted.org/packages/4e/6d/280c4c2ce28b1593a19ad5239c8b826871fc6ec275c21afc8e1820108039/proto_plus-1.26.1-py3-none-any.whl", hash = "sha256:13285478c2dcf2abb829db158e1047e2f1e8d63a077d94263c2b88b043c75a66", size = 50163, upload-time = "2025-03-10T15:54:37.335Z" },
]

[[package]]
name = "protobuf"
version = "4.25.8"
source = { registry = "https://pypi.org/simple" }
sdist = { url = "https://files.pythonhosted.org/packages/df/01/34c8d2b6354906d728703cb9d546a0e534de479e25f1b581e4094c4a85cc/protobuf-4.25.8.tar.gz", hash = "sha256:6135cf8affe1fc6f76cced2641e4ea8d3e59518d1f24ae41ba97bcad82d397cd", size = 380920, upload-time = "2025-05-28T14:22:25.153Z" }
wheels = [
    { url = "https://files.pythonhosted.org/packages/45/ff/05f34305fe6b85bbfbecbc559d423a5985605cad5eda4f47eae9e9c9c5c5/protobuf-4.25.8-cp310-abi3-win32.whl", hash = "sha256:504435d831565f7cfac9f0714440028907f1975e4bed228e58e72ecfff58a1e0", size = 392745, upload-time = "2025-05-28T14:22:10.524Z" },
    { url = "https://files.pythonhosted.org/packages/08/35/8b8a8405c564caf4ba835b1fdf554da869954712b26d8f2a98c0e434469b/protobuf-4.25.8-cp310-abi3-win_amd64.whl", hash = "sha256:bd551eb1fe1d7e92c1af1d75bdfa572eff1ab0e5bf1736716814cdccdb2360f9", size = 413736, upload-time = "2025-05-28T14:22:13.156Z" },
    { url = "https://files.pythonhosted.org/packages/28/d7/ab27049a035b258dab43445eb6ec84a26277b16105b277cbe0a7698bdc6c/protobuf-4.25.8-cp37-abi3-macosx_10_9_universal2.whl", hash = "sha256:ca809b42f4444f144f2115c4c1a747b9a404d590f18f37e9402422033e464e0f", size = 394537, upload-time = "2025-05-28T14:22:14.768Z" },
    { url = "https://files.pythonhosted.org/packages/bd/6d/a4a198b61808dd3d1ee187082ccc21499bc949d639feb948961b48be9a7e/protobuf-4.25.8-cp37-abi3-manylinux2014_aarch64.whl", hash = "sha256:9ad7ef62d92baf5a8654fbb88dac7fa5594cfa70fd3440488a5ca3bfc6d795a7", size = 294005, upload-time = "2025-05-28T14:22:16.052Z" },
    { url = "https://files.pythonhosted.org/packages/d6/c6/c9deaa6e789b6fc41b88ccbdfe7a42d2b82663248b715f55aa77fbc00724/protobuf-4.25.8-cp37-abi3-manylinux2014_x86_64.whl", hash = "sha256:83e6e54e93d2b696a92cad6e6efc924f3850f82b52e1563778dfab8b355101b0", size = 294924, upload-time = "2025-05-28T14:22:17.105Z" },
    { url = "https://files.pythonhosted.org/packages/0c/c1/6aece0ab5209981a70cd186f164c133fdba2f51e124ff92b73de7fd24d78/protobuf-4.25.8-py3-none-any.whl", hash = "sha256:15a0af558aa3b13efef102ae6e4f3efac06f1eea11afb3a57db2901447d9fb59", size = 156757, upload-time = "2025-05-28T14:22:24.135Z" },
]

[[package]]
name = "psycopg2-binary"
version = "2.9.10"
source = { registry = "https://pypi.org/simple" }
sdist = { url = "https://files.pythonhosted.org/packages/cb/0e/bdc8274dc0585090b4e3432267d7be4dfbfd8971c0fa59167c711105a6bf/psycopg2-binary-2.9.10.tar.gz", hash = "sha256:4b3df0e6990aa98acda57d983942eff13d824135fe2250e6522edaa782a06de2", size = 385764, upload-time = "2024-10-16T11:24:58.126Z" }
wheels = [
    { url = "https://files.pythonhosted.org/packages/49/7d/465cc9795cf76f6d329efdafca74693714556ea3891813701ac1fee87545/psycopg2_binary-2.9.10-cp312-cp312-macosx_12_0_x86_64.whl", hash = "sha256:880845dfe1f85d9d5f7c412efea7a08946a46894537e4e5d091732eb1d34d9a0", size = 3044771, upload-time = "2024-10-16T11:20:35.234Z" },
    { url = "https://files.pythonhosted.org/packages/8b/31/6d225b7b641a1a2148e3ed65e1aa74fc86ba3fee850545e27be9e1de893d/psycopg2_binary-2.9.10-cp312-cp312-macosx_14_0_arm64.whl", hash = "sha256:9440fa522a79356aaa482aa4ba500b65f28e5d0e63b801abf6aa152a29bd842a", size = 3275336, upload-time = "2024-10-16T11:20:38.742Z" },
    { url = "https://files.pythonhosted.org/packages/30/b7/a68c2b4bff1cbb1728e3ec864b2d92327c77ad52edcd27922535a8366f68/psycopg2_binary-2.9.10-cp312-cp312-manylinux_2_17_aarch64.manylinux2014_aarch64.whl", hash = "sha256:e3923c1d9870c49a2d44f795df0c889a22380d36ef92440ff618ec315757e539", size = 2851637, upload-time = "2024-10-16T11:20:42.145Z" },
    { url = "https://files.pythonhosted.org/packages/0b/b1/cfedc0e0e6f9ad61f8657fd173b2f831ce261c02a08c0b09c652b127d813/psycopg2_binary-2.9.10-cp312-cp312-manylinux_2_17_i686.manylinux2014_i686.whl", hash = "sha256:7b2c956c028ea5de47ff3a8d6b3cc3330ab45cf0b7c3da35a2d6ff8420896526", size = 3082097, upload-time = "2024-10-16T11:20:46.185Z" },
    { url = "https://files.pythonhosted.org/packages/18/ed/0a8e4153c9b769f59c02fb5e7914f20f0b2483a19dae7bf2db54b743d0d0/psycopg2_binary-2.9.10-cp312-cp312-manylinux_2_17_ppc64le.manylinux2014_ppc64le.whl", hash = "sha256:f758ed67cab30b9a8d2833609513ce4d3bd027641673d4ebc9c067e4d208eec1", size = 3264776, upload-time = "2024-10-16T11:20:50.879Z" },
    { url = "https://files.pythonhosted.org/packages/10/db/d09da68c6a0cdab41566b74e0a6068a425f077169bed0946559b7348ebe9/psycopg2_binary-2.9.10-cp312-cp312-manylinux_2_17_x86_64.manylinux2014_x86_64.whl", hash = "sha256:8cd9b4f2cfab88ed4a9106192de509464b75a906462fb846b936eabe45c2063e", size = 3020968, upload-time = "2024-10-16T11:20:56.819Z" },
    { url = "https://files.pythonhosted.org/packages/94/28/4d6f8c255f0dfffb410db2b3f9ac5218d959a66c715c34cac31081e19b95/psycopg2_binary-2.9.10-cp312-cp312-musllinux_1_2_aarch64.whl", hash = "sha256:6dc08420625b5a20b53551c50deae6e231e6371194fa0651dbe0fb206452ae1f", size = 2872334, upload-time = "2024-10-16T11:21:02.411Z" },
    { url = "https://files.pythonhosted.org/packages/05/f7/20d7bf796593c4fea95e12119d6cc384ff1f6141a24fbb7df5a668d29d29/psycopg2_binary-2.9.10-cp312-cp312-musllinux_1_2_i686.whl", hash = "sha256:d7cd730dfa7c36dbe8724426bf5612798734bff2d3c3857f36f2733f5bfc7c00", size = 2822722, upload-time = "2024-10-16T11:21:09.01Z" },
    { url = "https://files.pythonhosted.org/packages/4d/e4/0c407ae919ef626dbdb32835a03b6737013c3cc7240169843965cada2bdf/psycopg2_binary-2.9.10-cp312-cp312-musllinux_1_2_ppc64le.whl", hash = "sha256:155e69561d54d02b3c3209545fb08938e27889ff5a10c19de8d23eb5a41be8a5", size = 2920132, upload-time = "2024-10-16T11:21:16.339Z" },
    { url = "https://files.pythonhosted.org/packages/2d/70/aa69c9f69cf09a01da224909ff6ce8b68faeef476f00f7ec377e8f03be70/psycopg2_binary-2.9.10-cp312-cp312-musllinux_1_2_x86_64.whl", hash = "sha256:c3cc28a6fd5a4a26224007712e79b81dbaee2ffb90ff406256158ec4d7b52b47", size = 2959312, upload-time = "2024-10-16T11:21:25.584Z" },
    { url = "https://files.pythonhosted.org/packages/d3/bd/213e59854fafe87ba47814bf413ace0dcee33a89c8c8c814faca6bc7cf3c/psycopg2_binary-2.9.10-cp312-cp312-win32.whl", hash = "sha256:ec8a77f521a17506a24a5f626cb2aee7850f9b69a0afe704586f63a464f3cd64", size = 1025191, upload-time = "2024-10-16T11:21:29.912Z" },
    { url = "https://files.pythonhosted.org/packages/92/29/06261ea000e2dc1e22907dbbc483a1093665509ea586b29b8986a0e56733/psycopg2_binary-2.9.10-cp312-cp312-win_amd64.whl", hash = "sha256:18c5ee682b9c6dd3696dad6e54cc7ff3a1a9020df6a5c0f861ef8bfd338c3ca0", size = 1164031, upload-time = "2024-10-16T11:21:34.211Z" },
    { url = "https://files.pythonhosted.org/packages/3e/30/d41d3ba765609c0763505d565c4d12d8f3c79793f0d0f044ff5a28bf395b/psycopg2_binary-2.9.10-cp313-cp313-macosx_12_0_x86_64.whl", hash = "sha256:26540d4a9a4e2b096f1ff9cce51253d0504dca5a85872c7f7be23be5a53eb18d", size = 3044699, upload-time = "2024-10-16T11:21:42.841Z" },
    { url = "https://files.pythonhosted.org/packages/35/44/257ddadec7ef04536ba71af6bc6a75ec05c5343004a7ec93006bee66c0bc/psycopg2_binary-2.9.10-cp313-cp313-macosx_14_0_arm64.whl", hash = "sha256:e217ce4d37667df0bc1c397fdcd8de5e81018ef305aed9415c3b093faaeb10fb", size = 3275245, upload-time = "2024-10-16T11:21:51.989Z" },
    { url = "https://files.pythonhosted.org/packages/1b/11/48ea1cd11de67f9efd7262085588790a95d9dfcd9b8a687d46caf7305c1a/psycopg2_binary-2.9.10-cp313-cp313-manylinux_2_17_aarch64.manylinux2014_aarch64.whl", hash = "sha256:245159e7ab20a71d989da00f280ca57da7641fa2cdcf71749c193cea540a74f7", size = 2851631, upload-time = "2024-10-16T11:21:57.584Z" },
    { url = "https://files.pythonhosted.org/packages/62/e0/62ce5ee650e6c86719d621a761fe4bc846ab9eff8c1f12b1ed5741bf1c9b/psycopg2_binary-2.9.10-cp313-cp313-manylinux_2_17_i686.manylinux2014_i686.whl", hash = "sha256:3c4ded1a24b20021ebe677b7b08ad10bf09aac197d6943bfe6fec70ac4e4690d", size = 3082140, upload-time = "2024-10-16T11:22:02.005Z" },
    { url = "https://files.pythonhosted.org/packages/27/ce/63f946c098611f7be234c0dd7cb1ad68b0b5744d34f68062bb3c5aa510c8/psycopg2_binary-2.9.10-cp313-cp313-manylinux_2_17_ppc64le.manylinux2014_ppc64le.whl", hash = "sha256:3abb691ff9e57d4a93355f60d4f4c1dd2d68326c968e7db17ea96df3c023ef73", size = 3264762, upload-time = "2024-10-16T11:22:06.412Z" },
    { url = "https://files.pythonhosted.org/packages/43/25/c603cd81402e69edf7daa59b1602bd41eb9859e2824b8c0855d748366ac9/psycopg2_binary-2.9.10-cp313-cp313-manylinux_2_17_x86_64.manylinux2014_x86_64.whl", hash = "sha256:8608c078134f0b3cbd9f89b34bd60a943b23fd33cc5f065e8d5f840061bd0673", size = 3020967, upload-time = "2024-10-16T11:22:11.583Z" },
    { url = "https://files.pythonhosted.org/packages/5f/d6/8708d8c6fca531057fa170cdde8df870e8b6a9b136e82b361c65e42b841e/psycopg2_binary-2.9.10-cp313-cp313-musllinux_1_2_aarch64.whl", hash = "sha256:230eeae2d71594103cd5b93fd29d1ace6420d0b86f4778739cb1a5a32f607d1f", size = 2872326, upload-time = "2024-10-16T11:22:16.406Z" },
    { url = "https://files.pythonhosted.org/packages/ce/ac/5b1ea50fc08a9df82de7e1771537557f07c2632231bbab652c7e22597908/psycopg2_binary-2.9.10-cp313-cp313-musllinux_1_2_i686.whl", hash = "sha256:bb89f0a835bcfc1d42ccd5f41f04870c1b936d8507c6df12b7737febc40f0909", size = 2822712, upload-time = "2024-10-16T11:22:21.366Z" },
    { url = "https://files.pythonhosted.org/packages/c4/fc/504d4503b2abc4570fac3ca56eb8fed5e437bf9c9ef13f36b6621db8ef00/psycopg2_binary-2.9.10-cp313-cp313-musllinux_1_2_ppc64le.whl", hash = "sha256:f0c2d907a1e102526dd2986df638343388b94c33860ff3bbe1384130828714b1", size = 2920155, upload-time = "2024-10-16T11:22:25.684Z" },
    { url = "https://files.pythonhosted.org/packages/b2/d1/323581e9273ad2c0dbd1902f3fb50c441da86e894b6e25a73c3fda32c57e/psycopg2_binary-2.9.10-cp313-cp313-musllinux_1_2_x86_64.whl", hash = "sha256:f8157bed2f51db683f31306aa497311b560f2265998122abe1dce6428bd86567", size = 2959356, upload-time = "2024-10-16T11:22:30.562Z" },
    { url = "https://files.pythonhosted.org/packages/08/50/d13ea0a054189ae1bc21af1d85b6f8bb9bbc5572991055d70ad9006fe2d6/psycopg2_binary-2.9.10-cp313-cp313-win_amd64.whl", hash = "sha256:27422aa5f11fbcd9b18da48373eb67081243662f9b46e6fd07c3eb46e4535142", size = 2569224, upload-time = "2025-01-04T20:09:19.234Z" },
]

[[package]]
name = "pyarrow"
version = "21.0.0"
source = { registry = "https://pypi.org/simple" }
sdist = { url = "https://files.pythonhosted.org/packages/ef/c2/ea068b8f00905c06329a3dfcd40d0fcc2b7d0f2e355bdb25b65e0a0e4cd4/pyarrow-21.0.0.tar.gz", hash = "sha256:5051f2dccf0e283ff56335760cbc8622cf52264d67e359d5569541ac11b6d5bc", size = 1133487, upload-time = "2025-07-18T00:57:31.761Z" }
wheels = [
    { url = "https://files.pythonhosted.org/packages/ca/d4/d4f817b21aacc30195cf6a46ba041dd1be827efa4a623cc8bf39a1c2a0c0/pyarrow-21.0.0-cp312-cp312-macosx_12_0_arm64.whl", hash = "sha256:3a302f0e0963db37e0a24a70c56cf91a4faa0bca51c23812279ca2e23481fccd", size = 31160305, upload-time = "2025-07-18T00:55:35.373Z" },
    { url = "https://files.pythonhosted.org/packages/a2/9c/dcd38ce6e4b4d9a19e1d36914cb8e2b1da4e6003dd075474c4cfcdfe0601/pyarrow-21.0.0-cp312-cp312-macosx_12_0_x86_64.whl", hash = "sha256:b6b27cf01e243871390474a211a7922bfbe3bda21e39bc9160daf0da3fe48876", size = 32684264, upload-time = "2025-07-18T00:55:39.303Z" },
    { url = "https://files.pythonhosted.org/packages/4f/74/2a2d9f8d7a59b639523454bec12dba35ae3d0a07d8ab529dc0809f74b23c/pyarrow-21.0.0-cp312-cp312-manylinux_2_28_aarch64.whl", hash = "sha256:e72a8ec6b868e258a2cd2672d91f2860ad532d590ce94cdf7d5e7ec674ccf03d", size = 41108099, upload-time = "2025-07-18T00:55:42.889Z" },
    { url = "https://files.pythonhosted.org/packages/ad/90/2660332eeb31303c13b653ea566a9918484b6e4d6b9d2d46879a33ab0622/pyarrow-21.0.0-cp312-cp312-manylinux_2_28_x86_64.whl", hash = "sha256:b7ae0bbdc8c6674259b25bef5d2a1d6af5d39d7200c819cf99e07f7dfef1c51e", size = 42829529, upload-time = "2025-07-18T00:55:47.069Z" },
    { url = "https://files.pythonhosted.org/packages/33/27/1a93a25c92717f6aa0fca06eb4700860577d016cd3ae51aad0e0488ac899/pyarrow-21.0.0-cp312-cp312-musllinux_1_2_aarch64.whl", hash = "sha256:58c30a1729f82d201627c173d91bd431db88ea74dcaa3885855bc6203e433b82", size = 43367883, upload-time = "2025-07-18T00:55:53.069Z" },
    { url = "https://files.pythonhosted.org/packages/05/d9/4d09d919f35d599bc05c6950095e358c3e15148ead26292dfca1fb659b0c/pyarrow-21.0.0-cp312-cp312-musllinux_1_2_x86_64.whl", hash = "sha256:072116f65604b822a7f22945a7a6e581cfa28e3454fdcc6939d4ff6090126623", size = 45133802, upload-time = "2025-07-18T00:55:57.714Z" },
    { url = "https://files.pythonhosted.org/packages/71/30/f3795b6e192c3ab881325ffe172e526499eb3780e306a15103a2764916a2/pyarrow-21.0.0-cp312-cp312-win_amd64.whl", hash = "sha256:cf56ec8b0a5c8c9d7021d6fd754e688104f9ebebf1bf4449613c9531f5346a18", size = 26203175, upload-time = "2025-07-18T00:56:01.364Z" },
    { url = "https://files.pythonhosted.org/packages/16/ca/c7eaa8e62db8fb37ce942b1ea0c6d7abfe3786ca193957afa25e71b81b66/pyarrow-21.0.0-cp313-cp313-macosx_12_0_arm64.whl", hash = "sha256:e99310a4ebd4479bcd1964dff9e14af33746300cb014aa4a3781738ac63baf4a", size = 31154306, upload-time = "2025-07-18T00:56:04.42Z" },
    { url = "https://files.pythonhosted.org/packages/ce/e8/e87d9e3b2489302b3a1aea709aaca4b781c5252fcb812a17ab6275a9a484/pyarrow-21.0.0-cp313-cp313-macosx_12_0_x86_64.whl", hash = "sha256:d2fe8e7f3ce329a71b7ddd7498b3cfac0eeb200c2789bd840234f0dc271a8efe", size = 32680622, upload-time = "2025-07-18T00:56:07.505Z" },
    { url = "https://files.pythonhosted.org/packages/84/52/79095d73a742aa0aba370c7942b1b655f598069489ab387fe47261a849e1/pyarrow-21.0.0-cp313-cp313-manylinux_2_28_aarch64.whl", hash = "sha256:f522e5709379d72fb3da7785aa489ff0bb87448a9dc5a75f45763a795a089ebd", size = 41104094, upload-time = "2025-07-18T00:56:10.994Z" },
    { url = "https://files.pythonhosted.org/packages/89/4b/7782438b551dbb0468892a276b8c789b8bbdb25ea5c5eb27faadd753e037/pyarrow-21.0.0-cp313-cp313-manylinux_2_28_x86_64.whl", hash = "sha256:69cbbdf0631396e9925e048cfa5bce4e8c3d3b41562bbd70c685a8eb53a91e61", size = 42825576, upload-time = "2025-07-18T00:56:15.569Z" },
    { url = "https://files.pythonhosted.org/packages/b3/62/0f29de6e0a1e33518dec92c65be0351d32d7ca351e51ec5f4f837a9aab91/pyarrow-21.0.0-cp313-cp313-musllinux_1_2_aarch64.whl", hash = "sha256:731c7022587006b755d0bdb27626a1a3bb004bb56b11fb30d98b6c1b4718579d", size = 43368342, upload-time = "2025-07-18T00:56:19.531Z" },
    { url = "https://files.pythonhosted.org/packages/90/c7/0fa1f3f29cf75f339768cc698c8ad4ddd2481c1742e9741459911c9ac477/pyarrow-21.0.0-cp313-cp313-musllinux_1_2_x86_64.whl", hash = "sha256:dc56bc708f2d8ac71bd1dcb927e458c93cec10b98eb4120206a4091db7b67b99", size = 45131218, upload-time = "2025-07-18T00:56:23.347Z" },
    { url = "https://files.pythonhosted.org/packages/01/63/581f2076465e67b23bc5a37d4a2abff8362d389d29d8105832e82c9c811c/pyarrow-21.0.0-cp313-cp313-win_amd64.whl", hash = "sha256:186aa00bca62139f75b7de8420f745f2af12941595bbbfa7ed3870ff63e25636", size = 26087551, upload-time = "2025-07-18T00:56:26.758Z" },
    { url = "https://files.pythonhosted.org/packages/c9/ab/357d0d9648bb8241ee7348e564f2479d206ebe6e1c47ac5027c2e31ecd39/pyarrow-21.0.0-cp313-cp313t-macosx_12_0_arm64.whl", hash = "sha256:a7a102574faa3f421141a64c10216e078df467ab9576684d5cd696952546e2da", size = 31290064, upload-time = "2025-07-18T00:56:30.214Z" },
    { url = "https://files.pythonhosted.org/packages/3f/8a/5685d62a990e4cac2043fc76b4661bf38d06efed55cf45a334b455bd2759/pyarrow-21.0.0-cp313-cp313t-macosx_12_0_x86_64.whl", hash = "sha256:1e005378c4a2c6db3ada3ad4c217b381f6c886f0a80d6a316fe586b90f77efd7", size = 32727837, upload-time = "2025-07-18T00:56:33.935Z" },
    { url = "https://files.pythonhosted.org/packages/fc/de/c0828ee09525c2bafefd3e736a248ebe764d07d0fd762d4f0929dbc516c9/pyarrow-21.0.0-cp313-cp313t-manylinux_2_28_aarch64.whl", hash = "sha256:65f8e85f79031449ec8706b74504a316805217b35b6099155dd7e227eef0d4b6", size = 41014158, upload-time = "2025-07-18T00:56:37.528Z" },
    { url = "https://files.pythonhosted.org/packages/6e/26/a2865c420c50b7a3748320b614f3484bfcde8347b2639b2b903b21ce6a72/pyarrow-21.0.0-cp313-cp313t-manylinux_2_28_x86_64.whl", hash = "sha256:3a81486adc665c7eb1a2bde0224cfca6ceaba344a82a971ef059678417880eb8", size = 42667885, upload-time = "2025-07-18T00:56:41.483Z" },
    { url = "https://files.pythonhosted.org/packages/0a/f9/4ee798dc902533159250fb4321267730bc0a107d8c6889e07c3add4fe3a5/pyarrow-21.0.0-cp313-cp313t-musllinux_1_2_aarch64.whl", hash = "sha256:fc0d2f88b81dcf3ccf9a6ae17f89183762c8a94a5bdcfa09e05cfe413acf0503", size = 43276625, upload-time = "2025-07-18T00:56:48.002Z" },
    { url = "https://files.pythonhosted.org/packages/5a/da/e02544d6997037a4b0d22d8e5f66bc9315c3671371a8b18c79ade1cefe14/pyarrow-21.0.0-cp313-cp313t-musllinux_1_2_x86_64.whl", hash = "sha256:6299449adf89df38537837487a4f8d3bd91ec94354fdd2a7d30bc11c48ef6e79", size = 44951890, upload-time = "2025-07-18T00:56:52.568Z" },
    { url = "https://files.pythonhosted.org/packages/e5/4e/519c1bc1876625fe6b71e9a28287c43ec2f20f73c658b9ae1d485c0c206e/pyarrow-21.0.0-cp313-cp313t-win_amd64.whl", hash = "sha256:222c39e2c70113543982c6b34f3077962b44fca38c0bd9e68bb6781534425c10", size = 26371006, upload-time = "2025-07-18T00:56:56.379Z" },
]

[[package]]
name = "pyasn1"
version = "0.6.1"
source = { registry = "https://pypi.org/simple" }
sdist = { url = "https://files.pythonhosted.org/packages/ba/e9/01f1a64245b89f039897cb0130016d79f77d52669aae6ee7b159a6c4c018/pyasn1-0.6.1.tar.gz", hash = "sha256:6f580d2bdd84365380830acf45550f2511469f673cb4a5ae3857a3170128b034", size = 145322, upload-time = "2024-09-10T22:41:42.55Z" }
wheels = [
    { url = "https://files.pythonhosted.org/packages/c8/f1/d6a797abb14f6283c0ddff96bbdd46937f64122b8c925cab503dd37f8214/pyasn1-0.6.1-py3-none-any.whl", hash = "sha256:0d632f46f2ba09143da3a8afe9e33fb6f92fa2320ab7e886e2d0f7672af84629", size = 83135, upload-time = "2024-09-11T16:00:36.122Z" },
]

[[package]]
name = "pyasn1-modules"
version = "0.4.2"
source = { registry = "https://pypi.org/simple" }
dependencies = [
    { name = "pyasn1" },
]
sdist = { url = "https://files.pythonhosted.org/packages/e9/e6/78ebbb10a8c8e4b61a59249394a4a594c1a7af95593dc933a349c8d00964/pyasn1_modules-0.4.2.tar.gz", hash = "sha256:677091de870a80aae844b1ca6134f54652fa2c8c5a52aa396440ac3106e941e6", size = 307892, upload-time = "2025-03-28T02:41:22.17Z" }
wheels = [
    { url = "https://files.pythonhosted.org/packages/47/8d/d529b5d697919ba8c11ad626e835d4039be708a35b0d22de83a269a6682c/pyasn1_modules-0.4.2-py3-none-any.whl", hash = "sha256:29253a9207ce32b64c3ac6600edc75368f98473906e8fd1043bd6b5b1de2c14a", size = 181259, upload-time = "2025-03-28T02:41:19.028Z" },
]

[[package]]
name = "pycparser"
version = "2.22"
source = { registry = "https://pypi.org/simple" }
sdist = { url = "https://files.pythonhosted.org/packages/1d/b2/31537cf4b1ca988837256c910a668b553fceb8f069bedc4b1c826024b52c/pycparser-2.22.tar.gz", hash = "sha256:491c8be9c040f5390f5bf44a5b07752bd07f56edf992381b05c701439eec10f6", size = 172736, upload-time = "2024-03-30T13:22:22.564Z" }
wheels = [
    { url = "https://files.pythonhosted.org/packages/13/a3/a812df4e2dd5696d1f351d58b8fe16a405b234ad2886a0dab9183fb78109/pycparser-2.22-py3-none-any.whl", hash = "sha256:c3702b6d3dd8c7abc1afa565d7e63d53a1d0bd86cdc24edd75470f4de499cfcc", size = 117552, upload-time = "2024-03-30T13:22:20.476Z" },
]

[[package]]
name = "pydantic"
version = "2.11.7"
source = { registry = "https://pypi.org/simple" }
dependencies = [
    { name = "annotated-types" },
    { name = "pydantic-core" },
    { name = "typing-extensions" },
    { name = "typing-inspection" },
]
sdist = { url = "https://files.pythonhosted.org/packages/00/dd/4325abf92c39ba8623b5af936ddb36ffcfe0beae70405d456ab1fb2f5b8c/pydantic-2.11.7.tar.gz", hash = "sha256:d989c3c6cb79469287b1569f7447a17848c998458d49ebe294e975b9baf0f0db", size = 788350, upload-time = "2025-06-14T08:33:17.137Z" }
wheels = [
    { url = "https://files.pythonhosted.org/packages/6a/c0/ec2b1c8712ca690e5d61979dee872603e92b8a32f94cc1b72d53beab008a/pydantic-2.11.7-py3-none-any.whl", hash = "sha256:dde5df002701f6de26248661f6835bbe296a47bf73990135c7d07ce741b9623b", size = 444782, upload-time = "2025-06-14T08:33:14.905Z" },
]

[[package]]
name = "pydantic-core"
version = "2.33.2"
source = { registry = "https://pypi.org/simple" }
dependencies = [
    { name = "typing-extensions" },
]
sdist = { url = "https://files.pythonhosted.org/packages/ad/88/5f2260bdfae97aabf98f1778d43f69574390ad787afb646292a638c923d4/pydantic_core-2.33.2.tar.gz", hash = "sha256:7cb8bc3605c29176e1b105350d2e6474142d7c1bd1d9327c4a9bdb46bf827acc", size = 435195, upload-time = "2025-04-23T18:33:52.104Z" }
wheels = [
    { url = "https://files.pythonhosted.org/packages/18/8a/2b41c97f554ec8c71f2a8a5f85cb56a8b0956addfe8b0efb5b3d77e8bdc3/pydantic_core-2.33.2-cp312-cp312-macosx_10_12_x86_64.whl", hash = "sha256:a7ec89dc587667f22b6a0b6579c249fca9026ce7c333fc142ba42411fa243cdc", size = 2009000, upload-time = "2025-04-23T18:31:25.863Z" },
    { url = "https://files.pythonhosted.org/packages/a1/02/6224312aacb3c8ecbaa959897af57181fb6cf3a3d7917fd44d0f2917e6f2/pydantic_core-2.33.2-cp312-cp312-macosx_11_0_arm64.whl", hash = "sha256:3c6db6e52c6d70aa0d00d45cdb9b40f0433b96380071ea80b09277dba021ddf7", size = 1847996, upload-time = "2025-04-23T18:31:27.341Z" },
    { url = "https://files.pythonhosted.org/packages/d6/46/6dcdf084a523dbe0a0be59d054734b86a981726f221f4562aed313dbcb49/pydantic_core-2.33.2-cp312-cp312-manylinux_2_17_aarch64.manylinux2014_aarch64.whl", hash = "sha256:4e61206137cbc65e6d5256e1166f88331d3b6238e082d9f74613b9b765fb9025", size = 1880957, upload-time = "2025-04-23T18:31:28.956Z" },
    { url = "https://files.pythonhosted.org/packages/ec/6b/1ec2c03837ac00886ba8160ce041ce4e325b41d06a034adbef11339ae422/pydantic_core-2.33.2-cp312-cp312-manylinux_2_17_armv7l.manylinux2014_armv7l.whl", hash = "sha256:eb8c529b2819c37140eb51b914153063d27ed88e3bdc31b71198a198e921e011", size = 1964199, upload-time = "2025-04-23T18:31:31.025Z" },
    { url = "https://files.pythonhosted.org/packages/2d/1d/6bf34d6adb9debd9136bd197ca72642203ce9aaaa85cfcbfcf20f9696e83/pydantic_core-2.33.2-cp312-cp312-manylinux_2_17_ppc64le.manylinux2014_ppc64le.whl", hash = "sha256:c52b02ad8b4e2cf14ca7b3d918f3eb0ee91e63b3167c32591e57c4317e134f8f", size = 2120296, upload-time = "2025-04-23T18:31:32.514Z" },
    { url = "https://files.pythonhosted.org/packages/e0/94/2bd0aaf5a591e974b32a9f7123f16637776c304471a0ab33cf263cf5591a/pydantic_core-2.33.2-cp312-cp312-manylinux_2_17_s390x.manylinux2014_s390x.whl", hash = "sha256:96081f1605125ba0855dfda83f6f3df5ec90c61195421ba72223de35ccfb2f88", size = 2676109, upload-time = "2025-04-23T18:31:33.958Z" },
    { url = "https://files.pythonhosted.org/packages/f9/41/4b043778cf9c4285d59742281a769eac371b9e47e35f98ad321349cc5d61/pydantic_core-2.33.2-cp312-cp312-manylinux_2_17_x86_64.manylinux2014_x86_64.whl", hash = "sha256:8f57a69461af2a5fa6e6bbd7a5f60d3b7e6cebb687f55106933188e79ad155c1", size = 2002028, upload-time = "2025-04-23T18:31:39.095Z" },
    { url = "https://files.pythonhosted.org/packages/cb/d5/7bb781bf2748ce3d03af04d5c969fa1308880e1dca35a9bd94e1a96a922e/pydantic_core-2.33.2-cp312-cp312-manylinux_2_5_i686.manylinux1_i686.whl", hash = "sha256:572c7e6c8bb4774d2ac88929e3d1f12bc45714ae5ee6d9a788a9fb35e60bb04b", size = 2100044, upload-time = "2025-04-23T18:31:41.034Z" },
    { url = "https://files.pythonhosted.org/packages/fe/36/def5e53e1eb0ad896785702a5bbfd25eed546cdcf4087ad285021a90ed53/pydantic_core-2.33.2-cp312-cp312-musllinux_1_1_aarch64.whl", hash = "sha256:db4b41f9bd95fbe5acd76d89920336ba96f03e149097365afe1cb092fceb89a1", size = 2058881, upload-time = "2025-04-23T18:31:42.757Z" },
    { url = "https://files.pythonhosted.org/packages/01/6c/57f8d70b2ee57fc3dc8b9610315949837fa8c11d86927b9bb044f8705419/pydantic_core-2.33.2-cp312-cp312-musllinux_1_1_armv7l.whl", hash = "sha256:fa854f5cf7e33842a892e5c73f45327760bc7bc516339fda888c75ae60edaeb6", size = 2227034, upload-time = "2025-04-23T18:31:44.304Z" },
    { url = "https://files.pythonhosted.org/packages/27/b9/9c17f0396a82b3d5cbea4c24d742083422639e7bb1d5bf600e12cb176a13/pydantic_core-2.33.2-cp312-cp312-musllinux_1_1_x86_64.whl", hash = "sha256:5f483cfb75ff703095c59e365360cb73e00185e01aaea067cd19acffd2ab20ea", size = 2234187, upload-time = "2025-04-23T18:31:45.891Z" },
    { url = "https://files.pythonhosted.org/packages/b0/6a/adf5734ffd52bf86d865093ad70b2ce543415e0e356f6cacabbc0d9ad910/pydantic_core-2.33.2-cp312-cp312-win32.whl", hash = "sha256:9cb1da0f5a471435a7bc7e439b8a728e8b61e59784b2af70d7c169f8dd8ae290", size = 1892628, upload-time = "2025-04-23T18:31:47.819Z" },
    { url = "https://files.pythonhosted.org/packages/43/e4/5479fecb3606c1368d496a825d8411e126133c41224c1e7238be58b87d7e/pydantic_core-2.33.2-cp312-cp312-win_amd64.whl", hash = "sha256:f941635f2a3d96b2973e867144fde513665c87f13fe0e193c158ac51bfaaa7b2", size = 1955866, upload-time = "2025-04-23T18:31:49.635Z" },
    { url = "https://files.pythonhosted.org/packages/0d/24/8b11e8b3e2be9dd82df4b11408a67c61bb4dc4f8e11b5b0fc888b38118b5/pydantic_core-2.33.2-cp312-cp312-win_arm64.whl", hash = "sha256:cca3868ddfaccfbc4bfb1d608e2ccaaebe0ae628e1416aeb9c4d88c001bb45ab", size = 1888894, upload-time = "2025-04-23T18:31:51.609Z" },
    { url = "https://files.pythonhosted.org/packages/46/8c/99040727b41f56616573a28771b1bfa08a3d3fe74d3d513f01251f79f172/pydantic_core-2.33.2-cp313-cp313-macosx_10_12_x86_64.whl", hash = "sha256:1082dd3e2d7109ad8b7da48e1d4710c8d06c253cbc4a27c1cff4fbcaa97a9e3f", size = 2015688, upload-time = "2025-04-23T18:31:53.175Z" },
    { url = "https://files.pythonhosted.org/packages/3a/cc/5999d1eb705a6cefc31f0b4a90e9f7fc400539b1a1030529700cc1b51838/pydantic_core-2.33.2-cp313-cp313-macosx_11_0_arm64.whl", hash = "sha256:f517ca031dfc037a9c07e748cefd8d96235088b83b4f4ba8939105d20fa1dcd6", size = 1844808, upload-time = "2025-04-23T18:31:54.79Z" },
    { url = "https://files.pythonhosted.org/packages/6f/5e/a0a7b8885c98889a18b6e376f344da1ef323d270b44edf8174d6bce4d622/pydantic_core-2.33.2-cp313-cp313-manylinux_2_17_aarch64.manylinux2014_aarch64.whl", hash = "sha256:0a9f2c9dd19656823cb8250b0724ee9c60a82f3cdf68a080979d13092a3b0fef", size = 1885580, upload-time = "2025-04-23T18:31:57.393Z" },
    { url = "https://files.pythonhosted.org/packages/3b/2a/953581f343c7d11a304581156618c3f592435523dd9d79865903272c256a/pydantic_core-2.33.2-cp313-cp313-manylinux_2_17_armv7l.manylinux2014_armv7l.whl", hash = "sha256:2b0a451c263b01acebe51895bfb0e1cc842a5c666efe06cdf13846c7418caa9a", size = 1973859, upload-time = "2025-04-23T18:31:59.065Z" },
    { url = "https://files.pythonhosted.org/packages/e6/55/f1a813904771c03a3f97f676c62cca0c0a4138654107c1b61f19c644868b/pydantic_core-2.33.2-cp313-cp313-manylinux_2_17_ppc64le.manylinux2014_ppc64le.whl", hash = "sha256:1ea40a64d23faa25e62a70ad163571c0b342b8bf66d5fa612ac0dec4f069d916", size = 2120810, upload-time = "2025-04-23T18:32:00.78Z" },
    { url = "https://files.pythonhosted.org/packages/aa/c3/053389835a996e18853ba107a63caae0b9deb4a276c6b472931ea9ae6e48/pydantic_core-2.33.2-cp313-cp313-manylinux_2_17_s390x.manylinux2014_s390x.whl", hash = "sha256:0fb2d542b4d66f9470e8065c5469ec676978d625a8b7a363f07d9a501a9cb36a", size = 2676498, upload-time = "2025-04-23T18:32:02.418Z" },
    { url = "https://files.pythonhosted.org/packages/eb/3c/f4abd740877a35abade05e437245b192f9d0ffb48bbbbd708df33d3cda37/pydantic_core-2.33.2-cp313-cp313-manylinux_2_17_x86_64.manylinux2014_x86_64.whl", hash = "sha256:9fdac5d6ffa1b5a83bca06ffe7583f5576555e6c8b3a91fbd25ea7780f825f7d", size = 2000611, upload-time = "2025-04-23T18:32:04.152Z" },
    { url = "https://files.pythonhosted.org/packages/59/a7/63ef2fed1837d1121a894d0ce88439fe3e3b3e48c7543b2a4479eb99c2bd/pydantic_core-2.33.2-cp313-cp313-manylinux_2_5_i686.manylinux1_i686.whl", hash = "sha256:04a1a413977ab517154eebb2d326da71638271477d6ad87a769102f7c2488c56", size = 2107924, upload-time = "2025-04-23T18:32:06.129Z" },
    { url = "https://files.pythonhosted.org/packages/04/8f/2551964ef045669801675f1cfc3b0d74147f4901c3ffa42be2ddb1f0efc4/pydantic_core-2.33.2-cp313-cp313-musllinux_1_1_aarch64.whl", hash = "sha256:c8e7af2f4e0194c22b5b37205bfb293d166a7344a5b0d0eaccebc376546d77d5", size = 2063196, upload-time = "2025-04-23T18:32:08.178Z" },
    { url = "https://files.pythonhosted.org/packages/26/bd/d9602777e77fc6dbb0c7db9ad356e9a985825547dce5ad1d30ee04903918/pydantic_core-2.33.2-cp313-cp313-musllinux_1_1_armv7l.whl", hash = "sha256:5c92edd15cd58b3c2d34873597a1e20f13094f59cf88068adb18947df5455b4e", size = 2236389, upload-time = "2025-04-23T18:32:10.242Z" },
    { url = "https://files.pythonhosted.org/packages/42/db/0e950daa7e2230423ab342ae918a794964b053bec24ba8af013fc7c94846/pydantic_core-2.33.2-cp313-cp313-musllinux_1_1_x86_64.whl", hash = "sha256:65132b7b4a1c0beded5e057324b7e16e10910c106d43675d9bd87d4f38dde162", size = 2239223, upload-time = "2025-04-23T18:32:12.382Z" },
    { url = "https://files.pythonhosted.org/packages/58/4d/4f937099c545a8a17eb52cb67fe0447fd9a373b348ccfa9a87f141eeb00f/pydantic_core-2.33.2-cp313-cp313-win32.whl", hash = "sha256:52fb90784e0a242bb96ec53f42196a17278855b0f31ac7c3cc6f5c1ec4811849", size = 1900473, upload-time = "2025-04-23T18:32:14.034Z" },
    { url = "https://files.pythonhosted.org/packages/a0/75/4a0a9bac998d78d889def5e4ef2b065acba8cae8c93696906c3a91f310ca/pydantic_core-2.33.2-cp313-cp313-win_amd64.whl", hash = "sha256:c083a3bdd5a93dfe480f1125926afcdbf2917ae714bdb80b36d34318b2bec5d9", size = 1955269, upload-time = "2025-04-23T18:32:15.783Z" },
    { url = "https://files.pythonhosted.org/packages/f9/86/1beda0576969592f1497b4ce8e7bc8cbdf614c352426271b1b10d5f0aa64/pydantic_core-2.33.2-cp313-cp313-win_arm64.whl", hash = "sha256:e80b087132752f6b3d714f041ccf74403799d3b23a72722ea2e6ba2e892555b9", size = 1893921, upload-time = "2025-04-23T18:32:18.473Z" },
    { url = "https://files.pythonhosted.org/packages/a4/7d/e09391c2eebeab681df2b74bfe6c43422fffede8dc74187b2b0bf6fd7571/pydantic_core-2.33.2-cp313-cp313t-macosx_11_0_arm64.whl", hash = "sha256:61c18fba8e5e9db3ab908620af374db0ac1baa69f0f32df4f61ae23f15e586ac", size = 1806162, upload-time = "2025-04-23T18:32:20.188Z" },
    { url = "https://files.pythonhosted.org/packages/f1/3d/847b6b1fed9f8ed3bb95a9ad04fbd0b212e832d4f0f50ff4d9ee5a9f15cf/pydantic_core-2.33.2-cp313-cp313t-manylinux_2_17_x86_64.manylinux2014_x86_64.whl", hash = "sha256:95237e53bb015f67b63c91af7518a62a8660376a6a0db19b89acc77a4d6199f5", size = 1981560, upload-time = "2025-04-23T18:32:22.354Z" },
    { url = "https://files.pythonhosted.org/packages/6f/9a/e73262f6c6656262b5fdd723ad90f518f579b7bc8622e43a942eec53c938/pydantic_core-2.33.2-cp313-cp313t-win_amd64.whl", hash = "sha256:c2fc0a768ef76c15ab9238afa6da7f69895bb5d1ee83aeea2e3509af4472d0b9", size = 1935777, upload-time = "2025-04-23T18:32:25.088Z" },
]

[[package]]
name = "pydantic-settings"
version = "2.10.1"
source = { registry = "https://pypi.org/simple" }
dependencies = [
    { name = "pydantic" },
    { name = "python-dotenv" },
    { name = "typing-inspection" },
]
sdist = { url = "https://files.pythonhosted.org/packages/68/85/1ea668bbab3c50071ca613c6ab30047fb36ab0da1b92fa8f17bbc38fd36c/pydantic_settings-2.10.1.tar.gz", hash = "sha256:06f0062169818d0f5524420a360d632d5857b83cffd4d42fe29597807a1614ee", size = 172583, upload-time = "2025-06-24T13:26:46.841Z" }
wheels = [
    { url = "https://files.pythonhosted.org/packages/58/f0/427018098906416f580e3cf1366d3b1abfb408a0652e9f31600c24a1903c/pydantic_settings-2.10.1-py3-none-any.whl", hash = "sha256:a60952460b99cf661dc25c29c0ef171721f98bfcb52ef8d9ea4c943d7c8cc796", size = 45235, upload-time = "2025-06-24T13:26:45.485Z" },
]

[[package]]
name = "pydata-google-auth"
version = "1.9.1"
source = { registry = "https://pypi.org/simple" }
dependencies = [
    { name = "google-auth" },
    { name = "google-auth-oauthlib" },
    { name = "setuptools" },
]
sdist = { url = "https://files.pythonhosted.org/packages/3f/0d/455cb39f0d5a914412b57c55c6b16977c61a5ac74b615eea4fb0dc54e329/pydata-google-auth-1.9.1.tar.gz", hash = "sha256:0a51ce41c601ca0bc69b8795bf58bedff74b4a6a007c9106c7cbcdec00eaced2", size = 29814, upload-time = "2025-01-23T21:04:40.875Z" }
wheels = [
    { url = "https://files.pythonhosted.org/packages/ca/cb/cdeaba62aa3c48f0d8834afb82b4a21463cd83df34fe01f9daa89a08ec6c/pydata_google_auth-1.9.1-py2.py3-none-any.whl", hash = "sha256:75ffce5d106e34b717b31844c1639ea505b7d9550dc23b96fb6c20d086b53fa3", size = 15552, upload-time = "2025-01-23T21:04:38.97Z" },
]

[[package]]
name = "pygments"
version = "2.19.2"
source = { registry = "https://pypi.org/simple" }
sdist = { url = "https://files.pythonhosted.org/packages/b0/77/a5b8c569bf593b0140bde72ea885a803b82086995367bf2037de0159d924/pygments-2.19.2.tar.gz", hash = "sha256:636cb2477cec7f8952536970bc533bc43743542f70392ae026374600add5b887", size = 4968631, upload-time = "2025-06-21T13:39:12.283Z" }
wheels = [
    { url = "https://files.pythonhosted.org/packages/c7/21/705964c7812476f378728bdf590ca4b771ec72385c533964653c68e86bdc/pygments-2.19.2-py3-none-any.whl", hash = "sha256:86540386c03d588bb81d44bc3928634ff26449851e99741617ecb9037ee5ec0b", size = 1225217, upload-time = "2025-06-21T13:39:07.939Z" },
]

[[package]]
name = "pyjwt"
version = "2.10.1"
source = { registry = "https://pypi.org/simple" }
sdist = { url = "https://files.pythonhosted.org/packages/e7/46/bd74733ff231675599650d3e47f361794b22ef3e3770998dda30d3b63726/pyjwt-2.10.1.tar.gz", hash = "sha256:3cc5772eb20009233caf06e9d8a0577824723b44e6648ee0a2aedb6cf9381953", size = 87785, upload-time = "2024-11-28T03:43:29.933Z" }
wheels = [
    { url = "https://files.pythonhosted.org/packages/61/ad/689f02752eeec26aed679477e80e632ef1b682313be70793d798c1d5fc8f/PyJWT-2.10.1-py3-none-any.whl", hash = "sha256:dcdd193e30abefd5debf142f9adfcdd2b58004e644f25406ffaebd50bd98dacb", size = 22997, upload-time = "2024-11-28T03:43:27.893Z" },
]

[[package]]
name = "pymysql"
version = "1.1.1"
source = { registry = "https://pypi.org/simple" }
sdist = { url = "https://files.pythonhosted.org/packages/b3/8f/ce59b5e5ed4ce8512f879ff1fa5ab699d211ae2495f1adaa5fbba2a1eada/pymysql-1.1.1.tar.gz", hash = "sha256:e127611aaf2b417403c60bf4dc570124aeb4a57f5f37b8e95ae399a42f904cd0", size = 47678, upload-time = "2024-05-21T11:03:43.722Z" }
wheels = [
    { url = "https://files.pythonhosted.org/packages/0c/94/e4181a1f6286f545507528c78016e00065ea913276888db2262507693ce5/PyMySQL-1.1.1-py3-none-any.whl", hash = "sha256:4de15da4c61dc132f4fb9ab763063e693d521a80fd0e87943b9a453dd4c19d6c", size = 44972, upload-time = "2024-05-21T11:03:41.216Z" },
]

[[package]]
name = "pyopenssl"
version = "25.1.0"
source = { registry = "https://pypi.org/simple" }
dependencies = [
    { name = "cryptography" },
    { name = "typing-extensions", marker = "python_full_version < '3.13'" },
]
sdist = { url = "https://files.pythonhosted.org/packages/04/8c/cd89ad05804f8e3c17dea8f178c3f40eeab5694c30e0c9f5bcd49f576fc3/pyopenssl-25.1.0.tar.gz", hash = "sha256:8d031884482e0c67ee92bf9a4d8cceb08d92aba7136432ffb0703c5280fc205b", size = 179937, upload-time = "2025-05-17T16:28:31.31Z" }
wheels = [
    { url = "https://files.pythonhosted.org/packages/80/28/2659c02301b9500751f8d42f9a6632e1508aa5120de5e43042b8b30f8d5d/pyopenssl-25.1.0-py3-none-any.whl", hash = "sha256:2b11f239acc47ac2e5aca04fd7fa829800aeee22a2eb30d744572a157bd8a1ab", size = 56771, upload-time = "2025-05-17T16:28:29.197Z" },
]

[[package]]
name = "pytest"
version = "8.4.1"
source = { registry = "https://pypi.org/simple" }
dependencies = [
    { name = "colorama", marker = "sys_platform == 'win32'" },
    { name = "iniconfig" },
    { name = "packaging" },
    { name = "pluggy" },
    { name = "pygments" },
]
sdist = { url = "https://files.pythonhosted.org/packages/08/ba/45911d754e8eba3d5a841a5ce61a65a685ff1798421ac054f85aa8747dfb/pytest-8.4.1.tar.gz", hash = "sha256:7c67fd69174877359ed9371ec3af8a3d2b04741818c51e5e99cc1742251fa93c", size = 1517714, upload-time = "2025-06-18T05:48:06.109Z" }
wheels = [
    { url = "https://files.pythonhosted.org/packages/29/16/c8a903f4c4dffe7a12843191437d7cd8e32751d5de349d45d3fe69544e87/pytest-8.4.1-py3-none-any.whl", hash = "sha256:539c70ba6fcead8e78eebbf1115e8b589e7565830d7d006a8723f19ac8a0afb7", size = 365474, upload-time = "2025-06-18T05:48:03.955Z" },
]

[[package]]
name = "pytest-cov"
version = "6.2.1"
source = { registry = "https://pypi.org/simple" }
dependencies = [
    { name = "coverage" },
    { name = "pluggy" },
    { name = "pytest" },
]
sdist = { url = "https://files.pythonhosted.org/packages/18/99/668cade231f434aaa59bbfbf49469068d2ddd945000621d3d165d2e7dd7b/pytest_cov-6.2.1.tar.gz", hash = "sha256:25cc6cc0a5358204b8108ecedc51a9b57b34cc6b8c967cc2c01a4e00d8a67da2", size = 69432, upload-time = "2025-06-12T10:47:47.684Z" }
wheels = [
    { url = "https://files.pythonhosted.org/packages/bc/16/4ea354101abb1287856baa4af2732be351c7bee728065aed451b678153fd/pytest_cov-6.2.1-py3-none-any.whl", hash = "sha256:f5bc4c23f42f1cdd23c70b1dab1bbaef4fc505ba950d53e0081d0730dd7e86d5", size = 24644, upload-time = "2025-06-12T10:47:45.932Z" },
]

[[package]]
name = "pytest-httpx"
version = "0.35.0"
source = { registry = "https://pypi.org/simple" }
dependencies = [
    { name = "httpx" },
    { name = "pytest" },
]
sdist = { url = "https://files.pythonhosted.org/packages/1f/89/5b12b7b29e3d0af3a4b9c071ee92fa25a9017453731a38f08ba01c280f4c/pytest_httpx-0.35.0.tar.gz", hash = "sha256:d619ad5d2e67734abfbb224c3d9025d64795d4b8711116b1a13f72a251ae511f", size = 54146, upload-time = "2024-11-28T19:16:54.237Z" }
wheels = [
    { url = "https://files.pythonhosted.org/packages/b0/ed/026d467c1853dd83102411a78126b4842618e86c895f93528b0528c7a620/pytest_httpx-0.35.0-py3-none-any.whl", hash = "sha256:ee11a00ffcea94a5cbff47af2114d34c5b231c326902458deed73f9c459fd744", size = 19442, upload-time = "2024-11-28T19:16:52.787Z" },
]

[[package]]
name = "python-dateutil"
version = "2.9.0.post0"
source = { registry = "https://pypi.org/simple" }
dependencies = [
    { name = "six" },
]
sdist = { url = "https://files.pythonhosted.org/packages/66/c0/0c8b6ad9f17a802ee498c46e004a0eb49bc148f2fd230864601a86dcf6db/python-dateutil-2.9.0.post0.tar.gz", hash = "sha256:37dd54208da7e1cd875388217d5e00ebd4179249f90fb72437e91a35459a0ad3", size = 342432, upload-time = "2024-03-01T18:36:20.211Z" }
wheels = [
    { url = "https://files.pythonhosted.org/packages/ec/57/56b9bcc3c9c6a792fcbaf139543cee77261f3651ca9da0c93f5c1221264b/python_dateutil-2.9.0.post0-py2.py3-none-any.whl", hash = "sha256:a8b2bc7bffae282281c8140a97d3aa9c14da0b136dfe83f850eea9a5f7470427", size = 229892, upload-time = "2024-03-01T18:36:18.57Z" },
]

[[package]]
name = "python-dotenv"
version = "1.1.1"
source = { registry = "https://pypi.org/simple" }
sdist = { url = "https://files.pythonhosted.org/packages/f6/b0/4bc07ccd3572a2f9df7e6782f52b0c6c90dcbb803ac4a167702d7d0dfe1e/python_dotenv-1.1.1.tar.gz", hash = "sha256:a8a6399716257f45be6a007360200409fce5cda2661e3dec71d23dc15f6189ab", size = 41978, upload-time = "2025-06-24T04:21:07.341Z" }
wheels = [
    { url = "https://files.pythonhosted.org/packages/5f/ed/539768cf28c661b5b068d66d96a2f155c4971a5d55684a514c1a0e0dec2f/python_dotenv-1.1.1-py3-none-any.whl", hash = "sha256:31f23644fe2602f88ff55e1f5c79ba497e01224ee7737937930c448e4d0e24dc", size = 20556, upload-time = "2025-06-24T04:21:06.073Z" },
]

[[package]]
name = "python-engineio"
version = "4.12.2"
source = { registry = "https://pypi.org/simple" }
dependencies = [
    { name = "simple-websocket" },
]
sdist = { url = "https://files.pythonhosted.org/packages/ba/0b/67295279b66835f9fa7a491650efcd78b20321c127036eef62c11a31e028/python_engineio-4.12.2.tar.gz", hash = "sha256:e7e712ffe1be1f6a05ee5f951e72d434854a32fcfc7f6e4d9d3cae24ec70defa", size = 91677, upload-time = "2025-06-04T19:22:18.789Z" }
wheels = [
    { url = "https://files.pythonhosted.org/packages/0c/fa/df59acedf7bbb937f69174d00f921a7b93aa5a5f5c17d05296c814fff6fc/python_engineio-4.12.2-py3-none-any.whl", hash = "sha256:8218ab66950e179dfec4b4bbb30aecf3f5d86f5e58e6fc1aa7fde2c698b2804f", size = 59536, upload-time = "2025-06-04T19:22:16.916Z" },
]

[[package]]
name = "python-json-logger"
version = "3.3.0"
source = { registry = "https://pypi.org/simple" }
sdist = { url = "https://files.pythonhosted.org/packages/9e/de/d3144a0bceede957f961e975f3752760fbe390d57fbe194baf709d8f1f7b/python_json_logger-3.3.0.tar.gz", hash = "sha256:12b7e74b17775e7d565129296105bbe3910842d9d0eb083fc83a6a617aa8df84", size = 16642, upload-time = "2025-03-07T07:08:27.301Z" }
wheels = [
    { url = "https://files.pythonhosted.org/packages/08/20/0f2523b9e50a8052bc6a8b732dfc8568abbdc42010aef03a2d750bdab3b2/python_json_logger-3.3.0-py3-none-any.whl", hash = "sha256:dd980fae8cffb24c13caf6e158d3d61c0d6d22342f932cb6e9deedab3d35eec7", size = 15163, upload-time = "2025-03-07T07:08:25.627Z" },
]

[[package]]
name = "python-multipart"
version = "0.0.20"
source = { registry = "https://pypi.org/simple" }
sdist = { url = "https://files.pythonhosted.org/packages/f3/87/f44d7c9f274c7ee665a29b885ec97089ec5dc034c7f3fafa03da9e39a09e/python_multipart-0.0.20.tar.gz", hash = "sha256:8dd0cab45b8e23064ae09147625994d090fa46f5b0d1e13af944c331a7fa9d13", size = 37158, upload-time = "2024-12-16T19:45:46.972Z" }
wheels = [
    { url = "https://files.pythonhosted.org/packages/45/58/38b5afbc1a800eeea951b9285d3912613f2603bdf897a4ab0f4bd7f405fc/python_multipart-0.0.20-py3-none-any.whl", hash = "sha256:8a62d3a8335e06589fe01f2a3e178cdcc632f3fbe0d492ad9ee0ec35aab1f104", size = 24546, upload-time = "2024-12-16T19:45:44.423Z" },
]

[[package]]
name = "python-slugify"
version = "8.0.4"
source = { registry = "https://pypi.org/simple" }
dependencies = [
    { name = "text-unidecode" },
]
sdist = { url = "https://files.pythonhosted.org/packages/87/c7/5e1547c44e31da50a460df93af11a535ace568ef89d7a811069ead340c4a/python-slugify-8.0.4.tar.gz", hash = "sha256:59202371d1d05b54a9e7720c5e038f928f45daaffe41dd10822f3907b937c856", size = 10921, upload-time = "2024-02-08T18:32:45.488Z" }
wheels = [
    { url = "https://files.pythonhosted.org/packages/a4/62/02da182e544a51a5c3ccf4b03ab79df279f9c60c5e82d5e8bec7ca26ac11/python_slugify-8.0.4-py2.py3-none-any.whl", hash = "sha256:276540b79961052b66b7d116620b36518847f52d5fd9e3a70164fc8c50faa6b8", size = 10051, upload-time = "2024-02-08T18:32:43.911Z" },
]

[[package]]
name = "python-socketio"
version = "5.13.0"
source = { registry = "https://pypi.org/simple" }
dependencies = [
    { name = "bidict" },
    { name = "python-engineio" },
]
sdist = { url = "https://files.pythonhosted.org/packages/21/1a/396d50ccf06ee539fa758ce5623b59a9cb27637fc4b2dc07ed08bf495e77/python_socketio-5.13.0.tar.gz", hash = "sha256:ac4e19a0302ae812e23b712ec8b6427ca0521f7c582d6abb096e36e24a263029", size = 121125, upload-time = "2025-04-12T15:46:59.933Z" }
wheels = [
    { url = "https://files.pythonhosted.org/packages/3c/32/b4fb8585d1be0f68bde7e110dffbcf354915f77ad8c778563f0ad9655c02/python_socketio-5.13.0-py3-none-any.whl", hash = "sha256:51f68d6499f2df8524668c24bcec13ba1414117cfb3a90115c559b601ab10caf", size = 77800, upload-time = "2025-04-12T15:46:58.412Z" },
]

[[package]]
name = "pytimeparse"
version = "1.1.8"
source = { registry = "https://pypi.org/simple" }
sdist = { url = "https://files.pythonhosted.org/packages/37/5d/231f5f33c81e09682708fb323f9e4041408d8223e2f0fb9742843328778f/pytimeparse-1.1.8.tar.gz", hash = "sha256:e86136477be924d7e670646a98561957e8ca7308d44841e21f5ddea757556a0a", size = 9403, upload-time = "2018-05-18T17:40:42.76Z" }
wheels = [
    { url = "https://files.pythonhosted.org/packages/1b/b4/afd75551a3b910abd1d922dbd45e49e5deeb4d47dc50209ce489ba9844dd/pytimeparse-1.1.8-py2.py3-none-any.whl", hash = "sha256:04b7be6cc8bd9f5647a6325444926c3ac34ee6bc7e69da4367ba282f076036bd", size = 9969, upload-time = "2018-05-18T17:40:41.28Z" },
]

[[package]]
name = "pytz"
version = "2025.2"
source = { registry = "https://pypi.org/simple" }
sdist = { url = "https://files.pythonhosted.org/packages/f8/bf/abbd3cdfb8fbc7fb3d4d38d320f2441b1e7cbe29be4f23797b4a2b5d8aac/pytz-2025.2.tar.gz", hash = "sha256:360b9e3dbb49a209c21ad61809c7fb453643e048b38924c765813546746e81c3", size = 320884, upload-time = "2025-03-25T02:25:00.538Z" }
wheels = [
    { url = "https://files.pythonhosted.org/packages/81/c4/34e93fe5f5429d7570ec1fa436f1986fb1f00c3e0f43a589fe2bbcd22c3f/pytz-2025.2-py2.py3-none-any.whl", hash = "sha256:5ddf76296dd8c44c26eb8f4b6f35488f3ccbf6fbbd7adee0b7262d43f0ec2f00", size = 509225, upload-time = "2025-03-25T02:24:58.468Z" },
]

[[package]]
name = "pywin32"
version = "311"
source = { registry = "https://pypi.org/simple" }
wheels = [
    { url = "https://files.pythonhosted.org/packages/e7/ab/01ea1943d4eba0f850c3c61e78e8dd59757ff815ff3ccd0a84de5f541f42/pywin32-311-cp312-cp312-win32.whl", hash = "sha256:750ec6e621af2b948540032557b10a2d43b0cee2ae9758c54154d711cc852d31", size = 8706543, upload-time = "2025-07-14T20:13:20.765Z" },
    { url = "https://files.pythonhosted.org/packages/d1/a8/a0e8d07d4d051ec7502cd58b291ec98dcc0c3fff027caad0470b72cfcc2f/pywin32-311-cp312-cp312-win_amd64.whl", hash = "sha256:b8c095edad5c211ff31c05223658e71bf7116daa0ecf3ad85f3201ea3190d067", size = 9495040, upload-time = "2025-07-14T20:13:22.543Z" },
    { url = "https://files.pythonhosted.org/packages/ba/3a/2ae996277b4b50f17d61f0603efd8253cb2d79cc7ae159468007b586396d/pywin32-311-cp312-cp312-win_arm64.whl", hash = "sha256:e286f46a9a39c4a18b319c28f59b61de793654af2f395c102b4f819e584b5852", size = 8710102, upload-time = "2025-07-14T20:13:24.682Z" },
    { url = "https://files.pythonhosted.org/packages/a5/be/3fd5de0979fcb3994bfee0d65ed8ca9506a8a1260651b86174f6a86f52b3/pywin32-311-cp313-cp313-win32.whl", hash = "sha256:f95ba5a847cba10dd8c4d8fefa9f2a6cf283b8b88ed6178fa8a6c1ab16054d0d", size = 8705700, upload-time = "2025-07-14T20:13:26.471Z" },
    { url = "https://files.pythonhosted.org/packages/e3/28/e0a1909523c6890208295a29e05c2adb2126364e289826c0a8bc7297bd5c/pywin32-311-cp313-cp313-win_amd64.whl", hash = "sha256:718a38f7e5b058e76aee1c56ddd06908116d35147e133427e59a3983f703a20d", size = 9494700, upload-time = "2025-07-14T20:13:28.243Z" },
    { url = "https://files.pythonhosted.org/packages/04/bf/90339ac0f55726dce7d794e6d79a18a91265bdf3aa70b6b9ca52f35e022a/pywin32-311-cp313-cp313-win_arm64.whl", hash = "sha256:7b4075d959648406202d92a2310cb990fea19b535c7f4a78d3f5e10b926eeb8a", size = 8709318, upload-time = "2025-07-14T20:13:30.348Z" },
    { url = "https://files.pythonhosted.org/packages/c9/31/097f2e132c4f16d99a22bfb777e0fd88bd8e1c634304e102f313af69ace5/pywin32-311-cp314-cp314-win32.whl", hash = "sha256:b7a2c10b93f8986666d0c803ee19b5990885872a7de910fc460f9b0c2fbf92ee", size = 8840714, upload-time = "2025-07-14T20:13:32.449Z" },
    { url = "https://files.pythonhosted.org/packages/90/4b/07c77d8ba0e01349358082713400435347df8426208171ce297da32c313d/pywin32-311-cp314-cp314-win_amd64.whl", hash = "sha256:3aca44c046bd2ed8c90de9cb8427f581c479e594e99b5c0bb19b29c10fd6cb87", size = 9656800, upload-time = "2025-07-14T20:13:34.312Z" },
    { url = "https://files.pythonhosted.org/packages/c0/d2/21af5c535501a7233e734b8af901574572da66fcc254cb35d0609c9080dd/pywin32-311-cp314-cp314-win_arm64.whl", hash = "sha256:a508e2d9025764a8270f93111a970e1d0fbfc33f4153b388bb649b7eec4f9b42", size = 8932540, upload-time = "2025-07-14T20:13:36.379Z" },
]

[[package]]
name = "pywin32-ctypes"
version = "0.2.3"
source = { registry = "https://pypi.org/simple" }
sdist = { url = "https://files.pythonhosted.org/packages/85/9f/01a1a99704853cb63f253eea009390c88e7131c67e66a0a02099a8c917cb/pywin32-ctypes-0.2.3.tar.gz", hash = "sha256:d162dc04946d704503b2edc4d55f3dba5c1d539ead017afa00142c38b9885755", size = 29471, upload-time = "2024-08-14T10:15:34.626Z" }
wheels = [
    { url = "https://files.pythonhosted.org/packages/de/3d/8161f7711c017e01ac9f008dfddd9410dff3674334c233bde66e7ba65bbf/pywin32_ctypes-0.2.3-py3-none-any.whl", hash = "sha256:8a1513379d709975552d202d942d9837758905c8d01eb82b8bcc30918929e7b8", size = 30756, upload-time = "2024-08-14T10:15:33.187Z" },
]

[[package]]
name = "pyyaml"
version = "6.0.2"
source = { registry = "https://pypi.org/simple" }
sdist = { url = "https://files.pythonhosted.org/packages/54/ed/79a089b6be93607fa5cdaedf301d7dfb23af5f25c398d5ead2525b063e17/pyyaml-6.0.2.tar.gz", hash = "sha256:d584d9ec91ad65861cc08d42e834324ef890a082e591037abe114850ff7bbc3e", size = 130631, upload-time = "2024-08-06T20:33:50.674Z" }
wheels = [
    { url = "https://files.pythonhosted.org/packages/86/0c/c581167fc46d6d6d7ddcfb8c843a4de25bdd27e4466938109ca68492292c/PyYAML-6.0.2-cp312-cp312-macosx_10_9_x86_64.whl", hash = "sha256:c70c95198c015b85feafc136515252a261a84561b7b1d51e3384e0655ddf25ab", size = 183873, upload-time = "2024-08-06T20:32:25.131Z" },
    { url = "https://files.pythonhosted.org/packages/a8/0c/38374f5bb272c051e2a69281d71cba6fdb983413e6758b84482905e29a5d/PyYAML-6.0.2-cp312-cp312-macosx_11_0_arm64.whl", hash = "sha256:ce826d6ef20b1bc864f0a68340c8b3287705cae2f8b4b1d932177dcc76721725", size = 173302, upload-time = "2024-08-06T20:32:26.511Z" },
    { url = "https://files.pythonhosted.org/packages/c3/93/9916574aa8c00aa06bbac729972eb1071d002b8e158bd0e83a3b9a20a1f7/PyYAML-6.0.2-cp312-cp312-manylinux_2_17_aarch64.manylinux2014_aarch64.whl", hash = "sha256:1f71ea527786de97d1a0cc0eacd1defc0985dcf6b3f17bb77dcfc8c34bec4dc5", size = 739154, upload-time = "2024-08-06T20:32:28.363Z" },
    { url = "https://files.pythonhosted.org/packages/95/0f/b8938f1cbd09739c6da569d172531567dbcc9789e0029aa070856f123984/PyYAML-6.0.2-cp312-cp312-manylinux_2_17_s390x.manylinux2014_s390x.whl", hash = "sha256:9b22676e8097e9e22e36d6b7bda33190d0d400f345f23d4065d48f4ca7ae0425", size = 766223, upload-time = "2024-08-06T20:32:30.058Z" },
    { url = "https://files.pythonhosted.org/packages/b9/2b/614b4752f2e127db5cc206abc23a8c19678e92b23c3db30fc86ab731d3bd/PyYAML-6.0.2-cp312-cp312-manylinux_2_17_x86_64.manylinux2014_x86_64.whl", hash = "sha256:80bab7bfc629882493af4aa31a4cfa43a4c57c83813253626916b8c7ada83476", size = 767542, upload-time = "2024-08-06T20:32:31.881Z" },
    { url = "https://files.pythonhosted.org/packages/d4/00/dd137d5bcc7efea1836d6264f049359861cf548469d18da90cd8216cf05f/PyYAML-6.0.2-cp312-cp312-musllinux_1_1_aarch64.whl", hash = "sha256:0833f8694549e586547b576dcfaba4a6b55b9e96098b36cdc7ebefe667dfed48", size = 731164, upload-time = "2024-08-06T20:32:37.083Z" },
    { url = "https://files.pythonhosted.org/packages/c9/1f/4f998c900485e5c0ef43838363ba4a9723ac0ad73a9dc42068b12aaba4e4/PyYAML-6.0.2-cp312-cp312-musllinux_1_1_x86_64.whl", hash = "sha256:8b9c7197f7cb2738065c481a0461e50ad02f18c78cd75775628afb4d7137fb3b", size = 756611, upload-time = "2024-08-06T20:32:38.898Z" },
    { url = "https://files.pythonhosted.org/packages/df/d1/f5a275fdb252768b7a11ec63585bc38d0e87c9e05668a139fea92b80634c/PyYAML-6.0.2-cp312-cp312-win32.whl", hash = "sha256:ef6107725bd54b262d6dedcc2af448a266975032bc85ef0172c5f059da6325b4", size = 140591, upload-time = "2024-08-06T20:32:40.241Z" },
    { url = "https://files.pythonhosted.org/packages/0c/e8/4f648c598b17c3d06e8753d7d13d57542b30d56e6c2dedf9c331ae56312e/PyYAML-6.0.2-cp312-cp312-win_amd64.whl", hash = "sha256:7e7401d0de89a9a855c839bc697c079a4af81cf878373abd7dc625847d25cbd8", size = 156338, upload-time = "2024-08-06T20:32:41.93Z" },
    { url = "https://files.pythonhosted.org/packages/ef/e3/3af305b830494fa85d95f6d95ef7fa73f2ee1cc8ef5b495c7c3269fb835f/PyYAML-6.0.2-cp313-cp313-macosx_10_13_x86_64.whl", hash = "sha256:efdca5630322a10774e8e98e1af481aad470dd62c3170801852d752aa7a783ba", size = 181309, upload-time = "2024-08-06T20:32:43.4Z" },
    { url = "https://files.pythonhosted.org/packages/45/9f/3b1c20a0b7a3200524eb0076cc027a970d320bd3a6592873c85c92a08731/PyYAML-6.0.2-cp313-cp313-macosx_11_0_arm64.whl", hash = "sha256:50187695423ffe49e2deacb8cd10510bc361faac997de9efef88badc3bb9e2d1", size = 171679, upload-time = "2024-08-06T20:32:44.801Z" },
    { url = "https://files.pythonhosted.org/packages/7c/9a/337322f27005c33bcb656c655fa78325b730324c78620e8328ae28b64d0c/PyYAML-6.0.2-cp313-cp313-manylinux_2_17_aarch64.manylinux2014_aarch64.whl", hash = "sha256:0ffe8360bab4910ef1b9e87fb812d8bc0a308b0d0eef8c8f44e0254ab3b07133", size = 733428, upload-time = "2024-08-06T20:32:46.432Z" },
    { url = "https://files.pythonhosted.org/packages/a3/69/864fbe19e6c18ea3cc196cbe5d392175b4cf3d5d0ac1403ec3f2d237ebb5/PyYAML-6.0.2-cp313-cp313-manylinux_2_17_s390x.manylinux2014_s390x.whl", hash = "sha256:17e311b6c678207928d649faa7cb0d7b4c26a0ba73d41e99c4fff6b6c3276484", size = 763361, upload-time = "2024-08-06T20:32:51.188Z" },
    { url = "https://files.pythonhosted.org/packages/04/24/b7721e4845c2f162d26f50521b825fb061bc0a5afcf9a386840f23ea19fa/PyYAML-6.0.2-cp313-cp313-manylinux_2_17_x86_64.manylinux2014_x86_64.whl", hash = "sha256:70b189594dbe54f75ab3a1acec5f1e3faa7e8cf2f1e08d9b561cb41b845f69d5", size = 759523, upload-time = "2024-08-06T20:32:53.019Z" },
    { url = "https://files.pythonhosted.org/packages/2b/b2/e3234f59ba06559c6ff63c4e10baea10e5e7df868092bf9ab40e5b9c56b6/PyYAML-6.0.2-cp313-cp313-musllinux_1_1_aarch64.whl", hash = "sha256:41e4e3953a79407c794916fa277a82531dd93aad34e29c2a514c2c0c5fe971cc", size = 726660, upload-time = "2024-08-06T20:32:54.708Z" },
    { url = "https://files.pythonhosted.org/packages/fe/0f/25911a9f080464c59fab9027482f822b86bf0608957a5fcc6eaac85aa515/PyYAML-6.0.2-cp313-cp313-musllinux_1_1_x86_64.whl", hash = "sha256:68ccc6023a3400877818152ad9a1033e3db8625d899c72eacb5a668902e4d652", size = 751597, upload-time = "2024-08-06T20:32:56.985Z" },
    { url = "https://files.pythonhosted.org/packages/14/0d/e2c3b43bbce3cf6bd97c840b46088a3031085179e596d4929729d8d68270/PyYAML-6.0.2-cp313-cp313-win32.whl", hash = "sha256:bc2fa7c6b47d6bc618dd7fb02ef6fdedb1090ec036abab80d4681424b84c1183", size = 140527, upload-time = "2024-08-06T20:33:03.001Z" },
    { url = "https://files.pythonhosted.org/packages/fa/de/02b54f42487e3d3c6efb3f89428677074ca7bf43aae402517bc7cca949f3/PyYAML-6.0.2-cp313-cp313-win_amd64.whl", hash = "sha256:8388ee1976c416731879ac16da0aff3f63b286ffdd57cdeb95f3f2e085687563", size = 156446, upload-time = "2024-08-06T20:33:04.33Z" },
]

[[package]]
name = "referencing"
version = "0.36.2"
source = { registry = "https://pypi.org/simple" }
dependencies = [
    { name = "attrs" },
    { name = "rpds-py" },
    { name = "typing-extensions", marker = "python_full_version < '3.13'" },
]
sdist = { url = "https://files.pythonhosted.org/packages/2f/db/98b5c277be99dd18bfd91dd04e1b759cad18d1a338188c936e92f921c7e2/referencing-0.36.2.tar.gz", hash = "sha256:df2e89862cd09deabbdba16944cc3f10feb6b3e6f18e902f7cc25609a34775aa", size = 74744, upload-time = "2025-01-25T08:48:16.138Z" }
wheels = [
    { url = "https://files.pythonhosted.org/packages/c1/b1/3baf80dc6d2b7bc27a95a67752d0208e410351e3feb4eb78de5f77454d8d/referencing-0.36.2-py3-none-any.whl", hash = "sha256:e8699adbbf8b5c7de96d8ffa0eb5c158b3beafce084968e2ea8bb08c6794dcd0", size = 26775, upload-time = "2025-01-25T08:48:14.241Z" },
]

[[package]]
name = "requests"
version = "2.32.4"
source = { registry = "https://pypi.org/simple" }
dependencies = [
    { name = "certifi" },
    { name = "charset-normalizer" },
    { name = "idna" },
    { name = "urllib3" },
]
sdist = { url = "https://files.pythonhosted.org/packages/e1/0a/929373653770d8a0d7ea76c37de6e41f11eb07559b103b1c02cafb3f7cf8/requests-2.32.4.tar.gz", hash = "sha256:27d0316682c8a29834d3264820024b62a36942083d52caf2f14c0591336d3422", size = 135258, upload-time = "2025-06-09T16:43:07.34Z" }
wheels = [
    { url = "https://files.pythonhosted.org/packages/7c/e4/56027c4a6b4ae70ca9de302488c5ca95ad4a39e190093d6c1a8ace08341b/requests-2.32.4-py3-none-any.whl", hash = "sha256:27babd3cda2a6d50b30443204ee89830707d396671944c998b5975b031ac2b2c", size = 64847, upload-time = "2025-06-09T16:43:05.728Z" },
]

[[package]]
name = "requests-oauthlib"
version = "2.0.0"
source = { registry = "https://pypi.org/simple" }
dependencies = [
    { name = "oauthlib" },
    { name = "requests" },
]
sdist = { url = "https://files.pythonhosted.org/packages/42/f2/05f29bc3913aea15eb670be136045bf5c5bbf4b99ecb839da9b422bb2c85/requests-oauthlib-2.0.0.tar.gz", hash = "sha256:b3dffaebd884d8cd778494369603a9e7b58d29111bf6b41bdc2dcd87203af4e9", size = 55650, upload-time = "2024-03-22T20:32:29.939Z" }
wheels = [
    { url = "https://files.pythonhosted.org/packages/3b/5d/63d4ae3b9daea098d5d6f5da83984853c1bbacd5dc826764b249fe119d24/requests_oauthlib-2.0.0-py2.py3-none-any.whl", hash = "sha256:7dd8a5c40426b779b0868c404bdef9768deccf22749cde15852df527e6269b36", size = 24179, upload-time = "2024-03-22T20:32:28.055Z" },
]

[[package]]
name = "rpds-py"
version = "0.26.0"
source = { registry = "https://pypi.org/simple" }
sdist = { url = "https://files.pythonhosted.org/packages/a5/aa/4456d84bbb54adc6a916fb10c9b374f78ac840337644e4a5eda229c81275/rpds_py-0.26.0.tar.gz", hash = "sha256:20dae58a859b0906f0685642e591056f1e787f3a8b39c8e8749a45dc7d26bdb0", size = 27385, upload-time = "2025-07-01T15:57:13.958Z" }
wheels = [
    { url = "https://files.pythonhosted.org/packages/ea/86/90eb87c6f87085868bd077c7a9938006eb1ce19ed4d06944a90d3560fce2/rpds_py-0.26.0-cp312-cp312-macosx_10_12_x86_64.whl", hash = "sha256:894514d47e012e794f1350f076c427d2347ebf82f9b958d554d12819849a369d", size = 363933, upload-time = "2025-07-01T15:54:15.734Z" },
    { url = "https://files.pythonhosted.org/packages/63/78/4469f24d34636242c924626082b9586f064ada0b5dbb1e9d096ee7a8e0c6/rpds_py-0.26.0-cp312-cp312-macosx_11_0_arm64.whl", hash = "sha256:fc921b96fa95a097add244da36a1d9e4f3039160d1d30f1b35837bf108c21136", size = 350447, upload-time = "2025-07-01T15:54:16.922Z" },
    { url = "https://files.pythonhosted.org/packages/ad/91/c448ed45efdfdade82348d5e7995e15612754826ea640afc20915119734f/rpds_py-0.26.0-cp312-cp312-manylinux_2_17_aarch64.manylinux2014_aarch64.whl", hash = "sha256:3e1157659470aa42a75448b6e943c895be8c70531c43cb78b9ba990778955582", size = 384711, upload-time = "2025-07-01T15:54:18.101Z" },
    { url = "https://files.pythonhosted.org/packages/ec/43/e5c86fef4be7f49828bdd4ecc8931f0287b1152c0bb0163049b3218740e7/rpds_py-0.26.0-cp312-cp312-manylinux_2_17_armv7l.manylinux2014_armv7l.whl", hash = "sha256:521ccf56f45bb3a791182dc6b88ae5f8fa079dd705ee42138c76deb1238e554e", size = 400865, upload-time = "2025-07-01T15:54:19.295Z" },
    { url = "https://files.pythonhosted.org/packages/55/34/e00f726a4d44f22d5c5fe2e5ddd3ac3d7fd3f74a175607781fbdd06fe375/rpds_py-0.26.0-cp312-cp312-manylinux_2_17_ppc64le.manylinux2014_ppc64le.whl", hash = "sha256:9def736773fd56b305c0eef698be5192c77bfa30d55a0e5885f80126c4831a15", size = 517763, upload-time = "2025-07-01T15:54:20.858Z" },
    { url = "https://files.pythonhosted.org/packages/52/1c/52dc20c31b147af724b16104500fba13e60123ea0334beba7b40e33354b4/rpds_py-0.26.0-cp312-cp312-manylinux_2_17_s390x.manylinux2014_s390x.whl", hash = "sha256:cdad4ea3b4513b475e027be79e5a0ceac8ee1c113a1a11e5edc3c30c29f964d8", size = 406651, upload-time = "2025-07-01T15:54:22.508Z" },
    { url = "https://files.pythonhosted.org/packages/2e/77/87d7bfabfc4e821caa35481a2ff6ae0b73e6a391bb6b343db2c91c2b9844/rpds_py-0.26.0-cp312-cp312-manylinux_2_17_x86_64.manylinux2014_x86_64.whl", hash = "sha256:82b165b07f416bdccf5c84546a484cc8f15137ca38325403864bfdf2b5b72f6a", size = 386079, upload-time = "2025-07-01T15:54:23.987Z" },
    { url = "https://files.pythonhosted.org/packages/e3/d4/7f2200c2d3ee145b65b3cddc4310d51f7da6a26634f3ac87125fd789152a/rpds_py-0.26.0-cp312-cp312-manylinux_2_5_i686.manylinux1_i686.whl", hash = "sha256:d04cab0a54b9dba4d278fe955a1390da3cf71f57feb78ddc7cb67cbe0bd30323", size = 421379, upload-time = "2025-07-01T15:54:25.073Z" },
    { url = "https://files.pythonhosted.org/packages/ae/13/9fdd428b9c820869924ab62236b8688b122baa22d23efdd1c566938a39ba/rpds_py-0.26.0-cp312-cp312-musllinux_1_2_aarch64.whl", hash = "sha256:79061ba1a11b6a12743a2b0f72a46aa2758613d454aa6ba4f5a265cc48850158", size = 562033, upload-time = "2025-07-01T15:54:26.225Z" },
    { url = "https://files.pythonhosted.org/packages/f3/e1/b69686c3bcbe775abac3a4c1c30a164a2076d28df7926041f6c0eb5e8d28/rpds_py-0.26.0-cp312-cp312-musllinux_1_2_i686.whl", hash = "sha256:f405c93675d8d4c5ac87364bb38d06c988e11028a64b52a47158a355079661f3", size = 591639, upload-time = "2025-07-01T15:54:27.424Z" },
    { url = "https://files.pythonhosted.org/packages/5c/c9/1e3d8c8863c84a90197ac577bbc3d796a92502124c27092413426f670990/rpds_py-0.26.0-cp312-cp312-musllinux_1_2_x86_64.whl", hash = "sha256:dafd4c44b74aa4bed4b250f1aed165b8ef5de743bcca3b88fc9619b6087093d2", size = 557105, upload-time = "2025-07-01T15:54:29.93Z" },
    { url = "https://files.pythonhosted.org/packages/9f/c5/90c569649057622959f6dcc40f7b516539608a414dfd54b8d77e3b201ac0/rpds_py-0.26.0-cp312-cp312-win32.whl", hash = "sha256:3da5852aad63fa0c6f836f3359647870e21ea96cf433eb393ffa45263a170d44", size = 223272, upload-time = "2025-07-01T15:54:31.128Z" },
    { url = "https://files.pythonhosted.org/packages/7d/16/19f5d9f2a556cfed454eebe4d354c38d51c20f3db69e7b4ce6cff904905d/rpds_py-0.26.0-cp312-cp312-win_amd64.whl", hash = "sha256:cf47cfdabc2194a669dcf7a8dbba62e37a04c5041d2125fae0233b720da6f05c", size = 234995, upload-time = "2025-07-01T15:54:32.195Z" },
    { url = "https://files.pythonhosted.org/packages/83/f0/7935e40b529c0e752dfaa7880224771b51175fce08b41ab4a92eb2fbdc7f/rpds_py-0.26.0-cp312-cp312-win_arm64.whl", hash = "sha256:20ab1ae4fa534f73647aad289003f1104092890849e0266271351922ed5574f8", size = 223198, upload-time = "2025-07-01T15:54:33.271Z" },
    { url = "https://files.pythonhosted.org/packages/6a/67/bb62d0109493b12b1c6ab00de7a5566aa84c0e44217c2d94bee1bd370da9/rpds_py-0.26.0-cp313-cp313-macosx_10_12_x86_64.whl", hash = "sha256:696764a5be111b036256c0b18cd29783fab22154690fc698062fc1b0084b511d", size = 363917, upload-time = "2025-07-01T15:54:34.755Z" },
    { url = "https://files.pythonhosted.org/packages/4b/f3/34e6ae1925a5706c0f002a8d2d7f172373b855768149796af87bd65dcdb9/rpds_py-0.26.0-cp313-cp313-macosx_11_0_arm64.whl", hash = "sha256:1e6c15d2080a63aaed876e228efe4f814bc7889c63b1e112ad46fdc8b368b9e1", size = 350073, upload-time = "2025-07-01T15:54:36.292Z" },
    { url = "https://files.pythonhosted.org/packages/75/83/1953a9d4f4e4de7fd0533733e041c28135f3c21485faaef56a8aadbd96b5/rpds_py-0.26.0-cp313-cp313-manylinux_2_17_aarch64.manylinux2014_aarch64.whl", hash = "sha256:390e3170babf42462739a93321e657444f0862c6d722a291accc46f9d21ed04e", size = 384214, upload-time = "2025-07-01T15:54:37.469Z" },
    { url = "https://files.pythonhosted.org/packages/48/0e/983ed1b792b3322ea1d065e67f4b230f3b96025f5ce3878cc40af09b7533/rpds_py-0.26.0-cp313-cp313-manylinux_2_17_armv7l.manylinux2014_armv7l.whl", hash = "sha256:7da84c2c74c0f5bc97d853d9e17bb83e2dcafcff0dc48286916001cc114379a1", size = 400113, upload-time = "2025-07-01T15:54:38.954Z" },
    { url = "https://files.pythonhosted.org/packages/69/7f/36c0925fff6f660a80be259c5b4f5e53a16851f946eb080351d057698528/rpds_py-0.26.0-cp313-cp313-manylinux_2_17_ppc64le.manylinux2014_ppc64le.whl", hash = "sha256:4c5fe114a6dd480a510b6d3661d09d67d1622c4bf20660a474507aaee7eeeee9", size = 515189, upload-time = "2025-07-01T15:54:40.57Z" },
    { url = "https://files.pythonhosted.org/packages/13/45/cbf07fc03ba7a9b54662c9badb58294ecfb24f828b9732970bd1a431ed5c/rpds_py-0.26.0-cp313-cp313-manylinux_2_17_s390x.manylinux2014_s390x.whl", hash = "sha256:3100b3090269f3a7ea727b06a6080d4eb7439dca4c0e91a07c5d133bb1727ea7", size = 406998, upload-time = "2025-07-01T15:54:43.025Z" },
    { url = "https://files.pythonhosted.org/packages/6c/b0/8fa5e36e58657997873fd6a1cf621285ca822ca75b4b3434ead047daa307/rpds_py-0.26.0-cp313-cp313-manylinux_2_17_x86_64.manylinux2014_x86_64.whl", hash = "sha256:2c03c9b0c64afd0320ae57de4c982801271c0c211aa2d37f3003ff5feb75bb04", size = 385903, upload-time = "2025-07-01T15:54:44.752Z" },
    { url = "https://files.pythonhosted.org/packages/4b/f7/b25437772f9f57d7a9fbd73ed86d0dcd76b4c7c6998348c070d90f23e315/rpds_py-0.26.0-cp313-cp313-manylinux_2_5_i686.manylinux1_i686.whl", hash = "sha256:5963b72ccd199ade6ee493723d18a3f21ba7d5b957017607f815788cef50eaf1", size = 419785, upload-time = "2025-07-01T15:54:46.043Z" },
    { url = "https://files.pythonhosted.org/packages/a7/6b/63ffa55743dfcb4baf2e9e77a0b11f7f97ed96a54558fcb5717a4b2cd732/rpds_py-0.26.0-cp313-cp313-musllinux_1_2_aarch64.whl", hash = "sha256:9da4e873860ad5bab3291438525cae80169daecbfafe5657f7f5fb4d6b3f96b9", size = 561329, upload-time = "2025-07-01T15:54:47.64Z" },
    { url = "https://files.pythonhosted.org/packages/2f/07/1f4f5e2886c480a2346b1e6759c00278b8a69e697ae952d82ae2e6ee5db0/rpds_py-0.26.0-cp313-cp313-musllinux_1_2_i686.whl", hash = "sha256:5afaddaa8e8c7f1f7b4c5c725c0070b6eed0228f705b90a1732a48e84350f4e9", size = 590875, upload-time = "2025-07-01T15:54:48.9Z" },
    { url = "https://files.pythonhosted.org/packages/cc/bc/e6639f1b91c3a55f8c41b47d73e6307051b6e246254a827ede730624c0f8/rpds_py-0.26.0-cp313-cp313-musllinux_1_2_x86_64.whl", hash = "sha256:4916dc96489616a6f9667e7526af8fa693c0fdb4f3acb0e5d9f4400eb06a47ba", size = 556636, upload-time = "2025-07-01T15:54:50.619Z" },
    { url = "https://files.pythonhosted.org/packages/05/4c/b3917c45566f9f9a209d38d9b54a1833f2bb1032a3e04c66f75726f28876/rpds_py-0.26.0-cp313-cp313-win32.whl", hash = "sha256:2a343f91b17097c546b93f7999976fd6c9d5900617aa848c81d794e062ab302b", size = 222663, upload-time = "2025-07-01T15:54:52.023Z" },
    { url = "https://files.pythonhosted.org/packages/e0/0b/0851bdd6025775aaa2365bb8de0697ee2558184c800bfef8d7aef5ccde58/rpds_py-0.26.0-cp313-cp313-win_amd64.whl", hash = "sha256:0a0b60701f2300c81b2ac88a5fb893ccfa408e1c4a555a77f908a2596eb875a5", size = 234428, upload-time = "2025-07-01T15:54:53.692Z" },
    { url = "https://files.pythonhosted.org/packages/ed/e8/a47c64ed53149c75fb581e14a237b7b7cd18217e969c30d474d335105622/rpds_py-0.26.0-cp313-cp313-win_arm64.whl", hash = "sha256:257d011919f133a4746958257f2c75238e3ff54255acd5e3e11f3ff41fd14256", size = 222571, upload-time = "2025-07-01T15:54:54.822Z" },
    { url = "https://files.pythonhosted.org/packages/89/bf/3d970ba2e2bcd17d2912cb42874107390f72873e38e79267224110de5e61/rpds_py-0.26.0-cp313-cp313t-macosx_10_12_x86_64.whl", hash = "sha256:529c8156d7506fba5740e05da8795688f87119cce330c244519cf706a4a3d618", size = 360475, upload-time = "2025-07-01T15:54:56.228Z" },
    { url = "https://files.pythonhosted.org/packages/82/9f/283e7e2979fc4ec2d8ecee506d5a3675fce5ed9b4b7cb387ea5d37c2f18d/rpds_py-0.26.0-cp313-cp313t-macosx_11_0_arm64.whl", hash = "sha256:f53ec51f9d24e9638a40cabb95078ade8c99251945dad8d57bf4aabe86ecee35", size = 346692, upload-time = "2025-07-01T15:54:58.561Z" },
    { url = "https://files.pythonhosted.org/packages/e3/03/7e50423c04d78daf391da3cc4330bdb97042fc192a58b186f2d5deb7befd/rpds_py-0.26.0-cp313-cp313t-manylinux_2_17_aarch64.manylinux2014_aarch64.whl", hash = "sha256:7ab504c4d654e4a29558eaa5bb8cea5fdc1703ea60a8099ffd9c758472cf913f", size = 379415, upload-time = "2025-07-01T15:54:59.751Z" },
    { url = "https://files.pythonhosted.org/packages/57/00/d11ee60d4d3b16808432417951c63df803afb0e0fc672b5e8d07e9edaaae/rpds_py-0.26.0-cp313-cp313t-manylinux_2_17_armv7l.manylinux2014_armv7l.whl", hash = "sha256:fd0641abca296bc1a00183fe44f7fced8807ed49d501f188faa642d0e4975b83", size = 391783, upload-time = "2025-07-01T15:55:00.898Z" },
    { url = "https://files.pythonhosted.org/packages/08/b3/1069c394d9c0d6d23c5b522e1f6546b65793a22950f6e0210adcc6f97c3e/rpds_py-0.26.0-cp313-cp313t-manylinux_2_17_ppc64le.manylinux2014_ppc64le.whl", hash = "sha256:69b312fecc1d017b5327afa81d4da1480f51c68810963a7336d92203dbb3d4f1", size = 512844, upload-time = "2025-07-01T15:55:02.201Z" },
    { url = "https://files.pythonhosted.org/packages/08/3b/c4fbf0926800ed70b2c245ceca99c49f066456755f5d6eb8863c2c51e6d0/rpds_py-0.26.0-cp313-cp313t-manylinux_2_17_s390x.manylinux2014_s390x.whl", hash = "sha256:c741107203954f6fc34d3066d213d0a0c40f7bb5aafd698fb39888af277c70d8", size = 402105, upload-time = "2025-07-01T15:55:03.698Z" },
    { url = "https://files.pythonhosted.org/packages/1c/b0/db69b52ca07413e568dae9dc674627a22297abb144c4d6022c6d78f1e5cc/rpds_py-0.26.0-cp313-cp313t-manylinux_2_17_x86_64.manylinux2014_x86_64.whl", hash = "sha256:fc3e55a7db08dc9a6ed5fb7103019d2c1a38a349ac41901f9f66d7f95750942f", size = 383440, upload-time = "2025-07-01T15:55:05.398Z" },
    { url = "https://files.pythonhosted.org/packages/4c/e1/c65255ad5b63903e56b3bb3ff9dcc3f4f5c3badde5d08c741ee03903e951/rpds_py-0.26.0-cp313-cp313t-manylinux_2_5_i686.manylinux1_i686.whl", hash = "sha256:9e851920caab2dbcae311fd28f4313c6953993893eb5c1bb367ec69d9a39e7ed", size = 412759, upload-time = "2025-07-01T15:55:08.316Z" },
    { url = "https://files.pythonhosted.org/packages/e4/22/bb731077872377a93c6e93b8a9487d0406c70208985831034ccdeed39c8e/rpds_py-0.26.0-cp313-cp313t-musllinux_1_2_aarch64.whl", hash = "sha256:dfbf280da5f876d0b00c81f26bedce274e72a678c28845453885a9b3c22ae632", size = 556032, upload-time = "2025-07-01T15:55:09.52Z" },
    { url = "https://files.pythonhosted.org/packages/e0/8b/393322ce7bac5c4530fb96fc79cc9ea2f83e968ff5f6e873f905c493e1c4/rpds_py-0.26.0-cp313-cp313t-musllinux_1_2_i686.whl", hash = "sha256:1cc81d14ddfa53d7f3906694d35d54d9d3f850ef8e4e99ee68bc0d1e5fed9a9c", size = 585416, upload-time = "2025-07-01T15:55:11.216Z" },
    { url = "https://files.pythonhosted.org/packages/49/ae/769dc372211835bf759319a7aae70525c6eb523e3371842c65b7ef41c9c6/rpds_py-0.26.0-cp313-cp313t-musllinux_1_2_x86_64.whl", hash = "sha256:dca83c498b4650a91efcf7b88d669b170256bf8017a5db6f3e06c2bf031f57e0", size = 554049, upload-time = "2025-07-01T15:55:13.004Z" },
    { url = "https://files.pythonhosted.org/packages/6b/f9/4c43f9cc203d6ba44ce3146246cdc38619d92c7bd7bad4946a3491bd5b70/rpds_py-0.26.0-cp313-cp313t-win32.whl", hash = "sha256:4d11382bcaf12f80b51d790dee295c56a159633a8e81e6323b16e55d81ae37e9", size = 218428, upload-time = "2025-07-01T15:55:14.486Z" },
    { url = "https://files.pythonhosted.org/packages/7e/8b/9286b7e822036a4a977f2f1e851c7345c20528dbd56b687bb67ed68a8ede/rpds_py-0.26.0-cp313-cp313t-win_amd64.whl", hash = "sha256:ff110acded3c22c033e637dd8896e411c7d3a11289b2edf041f86663dbc791e9", size = 231524, upload-time = "2025-07-01T15:55:15.745Z" },
    { url = "https://files.pythonhosted.org/packages/55/07/029b7c45db910c74e182de626dfdae0ad489a949d84a468465cd0ca36355/rpds_py-0.26.0-cp314-cp314-macosx_10_12_x86_64.whl", hash = "sha256:da619979df60a940cd434084355c514c25cf8eb4cf9a508510682f6c851a4f7a", size = 364292, upload-time = "2025-07-01T15:55:17.001Z" },
    { url = "https://files.pythonhosted.org/packages/13/d1/9b3d3f986216b4d1f584878dca15ce4797aaf5d372d738974ba737bf68d6/rpds_py-0.26.0-cp314-cp314-macosx_11_0_arm64.whl", hash = "sha256:ea89a2458a1a75f87caabefe789c87539ea4e43b40f18cff526052e35bbb4fdf", size = 350334, upload-time = "2025-07-01T15:55:18.922Z" },
    { url = "https://files.pythonhosted.org/packages/18/98/16d5e7bc9ec715fa9668731d0cf97f6b032724e61696e2db3d47aeb89214/rpds_py-0.26.0-cp314-cp314-manylinux_2_17_aarch64.manylinux2014_aarch64.whl", hash = "sha256:feac1045b3327a45944e7dcbeb57530339f6b17baff154df51ef8b0da34c8c12", size = 384875, upload-time = "2025-07-01T15:55:20.399Z" },
    { url = "https://files.pythonhosted.org/packages/f9/13/aa5e2b1ec5ab0e86a5c464d53514c0467bec6ba2507027d35fc81818358e/rpds_py-0.26.0-cp314-cp314-manylinux_2_17_armv7l.manylinux2014_armv7l.whl", hash = "sha256:b818a592bd69bfe437ee8368603d4a2d928c34cffcdf77c2e761a759ffd17d20", size = 399993, upload-time = "2025-07-01T15:55:21.729Z" },
    { url = "https://files.pythonhosted.org/packages/17/03/8021810b0e97923abdbab6474c8b77c69bcb4b2c58330777df9ff69dc559/rpds_py-0.26.0-cp314-cp314-manylinux_2_17_ppc64le.manylinux2014_ppc64le.whl", hash = "sha256:1a8b0dd8648709b62d9372fc00a57466f5fdeefed666afe3fea5a6c9539a0331", size = 516683, upload-time = "2025-07-01T15:55:22.918Z" },
    { url = "https://files.pythonhosted.org/packages/dc/b1/da8e61c87c2f3d836954239fdbbfb477bb7b54d74974d8f6fcb34342d166/rpds_py-0.26.0-cp314-cp314-manylinux_2_17_s390x.manylinux2014_s390x.whl", hash = "sha256:6d3498ad0df07d81112aa6ec6c95a7e7b1ae00929fb73e7ebee0f3faaeabad2f", size = 408825, upload-time = "2025-07-01T15:55:24.207Z" },
    { url = "https://files.pythonhosted.org/packages/38/bc/1fc173edaaa0e52c94b02a655db20697cb5fa954ad5a8e15a2c784c5cbdd/rpds_py-0.26.0-cp314-cp314-manylinux_2_17_x86_64.manylinux2014_x86_64.whl", hash = "sha256:24a4146ccb15be237fdef10f331c568e1b0e505f8c8c9ed5d67759dac58ac246", size = 387292, upload-time = "2025-07-01T15:55:25.554Z" },
    { url = "https://files.pythonhosted.org/packages/7c/eb/3a9bb4bd90867d21916f253caf4f0d0be7098671b6715ad1cead9fe7bab9/rpds_py-0.26.0-cp314-cp314-manylinux_2_5_i686.manylinux1_i686.whl", hash = "sha256:a9a63785467b2d73635957d32a4f6e73d5e4df497a16a6392fa066b753e87387", size = 420435, upload-time = "2025-07-01T15:55:27.798Z" },
    { url = "https://files.pythonhosted.org/packages/cd/16/e066dcdb56f5632713445271a3f8d3d0b426d51ae9c0cca387799df58b02/rpds_py-0.26.0-cp314-cp314-musllinux_1_2_aarch64.whl", hash = "sha256:de4ed93a8c91debfd5a047be327b7cc8b0cc6afe32a716bbbc4aedca9e2a83af", size = 562410, upload-time = "2025-07-01T15:55:29.057Z" },
    { url = "https://files.pythonhosted.org/packages/60/22/ddbdec7eb82a0dc2e455be44c97c71c232983e21349836ce9f272e8a3c29/rpds_py-0.26.0-cp314-cp314-musllinux_1_2_i686.whl", hash = "sha256:caf51943715b12af827696ec395bfa68f090a4c1a1d2509eb4e2cb69abbbdb33", size = 590724, upload-time = "2025-07-01T15:55:30.719Z" },
    { url = "https://files.pythonhosted.org/packages/2c/b4/95744085e65b7187d83f2fcb0bef70716a1ea0a9e5d8f7f39a86e5d83424/rpds_py-0.26.0-cp314-cp314-musllinux_1_2_x86_64.whl", hash = "sha256:4a59e5bc386de021f56337f757301b337d7ab58baa40174fb150accd480bc953", size = 558285, upload-time = "2025-07-01T15:55:31.981Z" },
    { url = "https://files.pythonhosted.org/packages/37/37/6309a75e464d1da2559446f9c811aa4d16343cebe3dbb73701e63f760caa/rpds_py-0.26.0-cp314-cp314-win32.whl", hash = "sha256:92c8db839367ef16a662478f0a2fe13e15f2227da3c1430a782ad0f6ee009ec9", size = 223459, upload-time = "2025-07-01T15:55:33.312Z" },
    { url = "https://files.pythonhosted.org/packages/d9/6f/8e9c11214c46098b1d1391b7e02b70bb689ab963db3b19540cba17315291/rpds_py-0.26.0-cp314-cp314-win_amd64.whl", hash = "sha256:b0afb8cdd034150d4d9f53926226ed27ad15b7f465e93d7468caaf5eafae0d37", size = 236083, upload-time = "2025-07-01T15:55:34.933Z" },
    { url = "https://files.pythonhosted.org/packages/47/af/9c4638994dd623d51c39892edd9d08e8be8220a4b7e874fa02c2d6e91955/rpds_py-0.26.0-cp314-cp314-win_arm64.whl", hash = "sha256:ca3f059f4ba485d90c8dc75cb5ca897e15325e4e609812ce57f896607c1c0867", size = 223291, upload-time = "2025-07-01T15:55:36.202Z" },
    { url = "https://files.pythonhosted.org/packages/4d/db/669a241144460474aab03e254326b32c42def83eb23458a10d163cb9b5ce/rpds_py-0.26.0-cp314-cp314t-macosx_10_12_x86_64.whl", hash = "sha256:5afea17ab3a126006dc2f293b14ffc7ef3c85336cf451564a0515ed7648033da", size = 361445, upload-time = "2025-07-01T15:55:37.483Z" },
    { url = "https://files.pythonhosted.org/packages/3b/2d/133f61cc5807c6c2fd086a46df0eb8f63a23f5df8306ff9f6d0fd168fecc/rpds_py-0.26.0-cp314-cp314t-macosx_11_0_arm64.whl", hash = "sha256:69f0c0a3df7fd3a7eec50a00396104bb9a843ea6d45fcc31c2d5243446ffd7a7", size = 347206, upload-time = "2025-07-01T15:55:38.828Z" },
    { url = "https://files.pythonhosted.org/packages/05/bf/0e8fb4c05f70273469eecf82f6ccf37248558526a45321644826555db31b/rpds_py-0.26.0-cp314-cp314t-manylinux_2_17_aarch64.manylinux2014_aarch64.whl", hash = "sha256:801a71f70f9813e82d2513c9a96532551fce1e278ec0c64610992c49c04c2dad", size = 380330, upload-time = "2025-07-01T15:55:40.175Z" },
    { url = "https://files.pythonhosted.org/packages/d4/a8/060d24185d8b24d3923322f8d0ede16df4ade226a74e747b8c7c978e3dd3/rpds_py-0.26.0-cp314-cp314t-manylinux_2_17_armv7l.manylinux2014_armv7l.whl", hash = "sha256:df52098cde6d5e02fa75c1f6244f07971773adb4a26625edd5c18fee906fa84d", size = 392254, upload-time = "2025-07-01T15:55:42.015Z" },
    { url = "https://files.pythonhosted.org/packages/b9/7b/7c2e8a9ee3e6bc0bae26bf29f5219955ca2fbb761dca996a83f5d2f773fe/rpds_py-0.26.0-cp314-cp314t-manylinux_2_17_ppc64le.manylinux2014_ppc64le.whl", hash = "sha256:9bc596b30f86dc6f0929499c9e574601679d0341a0108c25b9b358a042f51bca", size = 516094, upload-time = "2025-07-01T15:55:43.603Z" },
    { url = "https://files.pythonhosted.org/packages/75/d6/f61cafbed8ba1499b9af9f1777a2a199cd888f74a96133d8833ce5eaa9c5/rpds_py-0.26.0-cp314-cp314t-manylinux_2_17_s390x.manylinux2014_s390x.whl", hash = "sha256:9dfbe56b299cf5875b68eb6f0ebaadc9cac520a1989cac0db0765abfb3709c19", size = 402889, upload-time = "2025-07-01T15:55:45.275Z" },
    { url = "https://files.pythonhosted.org/packages/92/19/c8ac0a8a8df2dd30cdec27f69298a5c13e9029500d6d76718130f5e5be10/rpds_py-0.26.0-cp314-cp314t-manylinux_2_17_x86_64.manylinux2014_x86_64.whl", hash = "sha256:ac64f4b2bdb4ea622175c9ab7cf09444e412e22c0e02e906978b3b488af5fde8", size = 384301, upload-time = "2025-07-01T15:55:47.098Z" },
    { url = "https://files.pythonhosted.org/packages/41/e1/6b1859898bc292a9ce5776016c7312b672da00e25cec74d7beced1027286/rpds_py-0.26.0-cp314-cp314t-manylinux_2_5_i686.manylinux1_i686.whl", hash = "sha256:181ef9b6bbf9845a264f9aa45c31836e9f3c1f13be565d0d010e964c661d1e2b", size = 412891, upload-time = "2025-07-01T15:55:48.412Z" },
    { url = "https://files.pythonhosted.org/packages/ef/b9/ceb39af29913c07966a61367b3c08b4f71fad841e32c6b59a129d5974698/rpds_py-0.26.0-cp314-cp314t-musllinux_1_2_aarch64.whl", hash = "sha256:49028aa684c144ea502a8e847d23aed5e4c2ef7cadfa7d5eaafcb40864844b7a", size = 557044, upload-time = "2025-07-01T15:55:49.816Z" },
    { url = "https://files.pythonhosted.org/packages/2f/27/35637b98380731a521f8ec4f3fd94e477964f04f6b2f8f7af8a2d889a4af/rpds_py-0.26.0-cp314-cp314t-musllinux_1_2_i686.whl", hash = "sha256:e5d524d68a474a9688336045bbf76cb0def88549c1b2ad9dbfec1fb7cfbe9170", size = 585774, upload-time = "2025-07-01T15:55:51.192Z" },
    { url = "https://files.pythonhosted.org/packages/52/d9/3f0f105420fecd18551b678c9a6ce60bd23986098b252a56d35781b3e7e9/rpds_py-0.26.0-cp314-cp314t-musllinux_1_2_x86_64.whl", hash = "sha256:c1851f429b822831bd2edcbe0cfd12ee9ea77868f8d3daf267b189371671c80e", size = 554886, upload-time = "2025-07-01T15:55:52.541Z" },
    { url = "https://files.pythonhosted.org/packages/6b/c5/347c056a90dc8dd9bc240a08c527315008e1b5042e7a4cf4ac027be9d38a/rpds_py-0.26.0-cp314-cp314t-win32.whl", hash = "sha256:7bdb17009696214c3b66bb3590c6d62e14ac5935e53e929bcdbc5a495987a84f", size = 219027, upload-time = "2025-07-01T15:55:53.874Z" },
    { url = "https://files.pythonhosted.org/packages/75/04/5302cea1aa26d886d34cadbf2dc77d90d7737e576c0065f357b96dc7a1a6/rpds_py-0.26.0-cp314-cp314t-win_amd64.whl", hash = "sha256:f14440b9573a6f76b4ee4770c13f0b5921f71dde3b6fcb8dabbefd13b7fe05d7", size = 232821, upload-time = "2025-07-01T15:55:55.167Z" },
]

[[package]]
name = "rsa"
version = "4.9.1"
source = { registry = "https://pypi.org/simple" }
dependencies = [
    { name = "pyasn1" },
]
sdist = { url = "https://files.pythonhosted.org/packages/da/8a/22b7beea3ee0d44b1916c0c1cb0ee3af23b700b6da9f04991899d0c555d4/rsa-4.9.1.tar.gz", hash = "sha256:e7bdbfdb5497da4c07dfd35530e1a902659db6ff241e39d9953cad06ebd0ae75", size = 29034, upload-time = "2025-04-16T09:51:18.218Z" }
wheels = [
    { url = "https://files.pythonhosted.org/packages/64/8d/0133e4eb4beed9e425d9a98ed6e081a55d195481b7632472be1af08d2f6b/rsa-4.9.1-py3-none-any.whl", hash = "sha256:68635866661c6836b8d39430f97a996acbd61bfa49406748ea243539fe239762", size = 34696, upload-time = "2025-04-16T09:51:17.142Z" },
]

[[package]]
name = "ruff"
version = "0.13.0"
source = { registry = "https://pypi.org/simple" }
sdist = { url = "https://files.pythonhosted.org/packages/6e/1a/1f4b722862840295bcaba8c9e5261572347509548faaa99b2d57ee7bfe6a/ruff-0.13.0.tar.gz", hash = "sha256:5b4b1ee7eb35afae128ab94459b13b2baaed282b1fb0f472a73c82c996c8ae60", size = 5372863, upload-time = "2025-09-10T16:25:37.917Z" }
wheels = [
    { url = "https://files.pythonhosted.org/packages/ac/fe/6f87b419dbe166fd30a991390221f14c5b68946f389ea07913e1719741e0/ruff-0.13.0-py3-none-linux_armv6l.whl", hash = "sha256:137f3d65d58ee828ae136a12d1dc33d992773d8f7644bc6b82714570f31b2004", size = 12187826, upload-time = "2025-09-10T16:24:39.5Z" },
    { url = "https://files.pythonhosted.org/packages/e4/25/c92296b1fc36d2499e12b74a3fdb230f77af7bdf048fad7b0a62e94ed56a/ruff-0.13.0-py3-none-macosx_10_12_x86_64.whl", hash = "sha256:21ae48151b66e71fd111b7d79f9ad358814ed58c339631450c66a4be33cc28b9", size = 12933428, upload-time = "2025-09-10T16:24:43.866Z" },
    { url = "https://files.pythonhosted.org/packages/44/cf/40bc7221a949470307d9c35b4ef5810c294e6cfa3caafb57d882731a9f42/ruff-0.13.0-py3-none-macosx_11_0_arm64.whl", hash = "sha256:64de45f4ca5441209e41742d527944635a05a6e7c05798904f39c85bafa819e3", size = 12095543, upload-time = "2025-09-10T16:24:46.638Z" },
    { url = "https://files.pythonhosted.org/packages/f1/03/8b5ff2a211efb68c63a1d03d157e924997ada87d01bebffbd13a0f3fcdeb/ruff-0.13.0-py3-none-manylinux_2_17_aarch64.manylinux2014_aarch64.whl", hash = "sha256:2b2c653ae9b9d46e0ef62fc6fbf5b979bda20a0b1d2b22f8f7eb0cde9f4963b8", size = 12312489, upload-time = "2025-09-10T16:24:49.556Z" },
    { url = "https://files.pythonhosted.org/packages/37/fc/2336ef6d5e9c8d8ea8305c5f91e767d795cd4fc171a6d97ef38a5302dadc/ruff-0.13.0-py3-none-manylinux_2_17_armv7l.manylinux2014_armv7l.whl", hash = "sha256:4cec632534332062bc9eb5884a267b689085a1afea9801bf94e3ba7498a2d207", size = 11991631, upload-time = "2025-09-10T16:24:53.439Z" },
    { url = "https://files.pythonhosted.org/packages/39/7f/f6d574d100fca83d32637d7f5541bea2f5e473c40020bbc7fc4a4d5b7294/ruff-0.13.0-py3-none-manylinux_2_17_i686.manylinux2014_i686.whl", hash = "sha256:dcd628101d9f7d122e120ac7c17e0a0f468b19bc925501dbe03c1cb7f5415b24", size = 13720602, upload-time = "2025-09-10T16:24:56.392Z" },
    { url = "https://files.pythonhosted.org/packages/fd/c8/a8a5b81d8729b5d1f663348d11e2a9d65a7a9bd3c399763b1a51c72be1ce/ruff-0.13.0-py3-none-manylinux_2_17_ppc64.manylinux2014_ppc64.whl", hash = "sha256:afe37db8e1466acb173bb2a39ca92df00570e0fd7c94c72d87b51b21bb63efea", size = 14697751, upload-time = "2025-09-10T16:24:59.89Z" },
    { url = "https://files.pythonhosted.org/packages/57/f5/183ec292272ce7ec5e882aea74937f7288e88ecb500198b832c24debc6d3/ruff-0.13.0-py3-none-manylinux_2_17_ppc64le.manylinux2014_ppc64le.whl", hash = "sha256:0f96a8d90bb258d7d3358b372905fe7333aaacf6c39e2408b9f8ba181f4b6ef2", size = 14095317, upload-time = "2025-09-10T16:25:03.025Z" },
    { url = "https://files.pythonhosted.org/packages/9f/8d/7f9771c971724701af7926c14dab31754e7b303d127b0d3f01116faef456/ruff-0.13.0-py3-none-manylinux_2_17_s390x.manylinux2014_s390x.whl", hash = "sha256:94b5e3d883e4f924c5298e3f2ee0f3085819c14f68d1e5b6715597681433f153", size = 13144418, upload-time = "2025-09-10T16:25:06.272Z" },
    { url = "https://files.pythonhosted.org/packages/a8/a6/7985ad1778e60922d4bef546688cd8a25822c58873e9ff30189cfe5dc4ab/ruff-0.13.0-py3-none-manylinux_2_17_x86_64.manylinux2014_x86_64.whl", hash = "sha256:03447f3d18479df3d24917a92d768a89f873a7181a064858ea90a804a7538991", size = 13370843, upload-time = "2025-09-10T16:25:09.965Z" },
    { url = "https://files.pythonhosted.org/packages/64/1c/bafdd5a7a05a50cc51d9f5711da704942d8dd62df3d8c70c311e98ce9f8a/ruff-0.13.0-py3-none-manylinux_2_31_riscv64.whl", hash = "sha256:fbc6b1934eb1c0033da427c805e27d164bb713f8e273a024a7e86176d7f462cf", size = 13321891, upload-time = "2025-09-10T16:25:12.969Z" },
    { url = "https://files.pythonhosted.org/packages/bc/3e/7817f989cb9725ef7e8d2cee74186bf90555279e119de50c750c4b7a72fe/ruff-0.13.0-py3-none-musllinux_1_2_aarch64.whl", hash = "sha256:a8ab6a3e03665d39d4a25ee199d207a488724f022db0e1fe4002968abdb8001b", size = 12119119, upload-time = "2025-09-10T16:25:16.621Z" },
    { url = "https://files.pythonhosted.org/packages/58/07/9df080742e8d1080e60c426dce6e96a8faf9a371e2ce22eef662e3839c95/ruff-0.13.0-py3-none-musllinux_1_2_armv7l.whl", hash = "sha256:d2a5c62f8ccc6dd2fe259917482de7275cecc86141ee10432727c4816235bc41", size = 11961594, upload-time = "2025-09-10T16:25:19.49Z" },
    { url = "https://files.pythonhosted.org/packages/6a/f4/ae1185349197d26a2316840cb4d6c3fba61d4ac36ed728bf0228b222d71f/ruff-0.13.0-py3-none-musllinux_1_2_i686.whl", hash = "sha256:b7b85ca27aeeb1ab421bc787009831cffe6048faae08ad80867edab9f2760945", size = 12933377, upload-time = "2025-09-10T16:25:22.371Z" },
    { url = "https://files.pythonhosted.org/packages/b6/39/e776c10a3b349fc8209a905bfb327831d7516f6058339a613a8d2aaecacd/ruff-0.13.0-py3-none-musllinux_1_2_x86_64.whl", hash = "sha256:79ea0c44a3032af768cabfd9616e44c24303af49d633b43e3a5096e009ebe823", size = 13418555, upload-time = "2025-09-10T16:25:25.681Z" },
    { url = "https://files.pythonhosted.org/packages/46/09/dca8df3d48e8b3f4202bf20b1658898e74b6442ac835bfe2c1816d926697/ruff-0.13.0-py3-none-win32.whl", hash = "sha256:4e473e8f0e6a04e4113f2e1de12a5039579892329ecc49958424e5568ef4f768", size = 12141613, upload-time = "2025-09-10T16:25:28.664Z" },
    { url = "https://files.pythonhosted.org/packages/61/21/0647eb71ed99b888ad50e44d8ec65d7148babc0e242d531a499a0bbcda5f/ruff-0.13.0-py3-none-win_amd64.whl", hash = "sha256:48e5c25c7a3713eea9ce755995767f4dcd1b0b9599b638b12946e892123d1efb", size = 13258250, upload-time = "2025-09-10T16:25:31.773Z" },
    { url = "https://files.pythonhosted.org/packages/e1/a3/03216a6a86c706df54422612981fb0f9041dbb452c3401501d4a22b942c9/ruff-0.13.0-py3-none-win_arm64.whl", hash = "sha256:ab80525317b1e1d38614addec8ac954f1b3e662de9d59114ecbf771d00cf613e", size = 12312357, upload-time = "2025-09-10T16:25:35.595Z" },
]

[[package]]
name = "s3transfer"
version = "0.13.1"
source = { registry = "https://pypi.org/simple" }
dependencies = [
    { name = "botocore" },
]
sdist = { url = "https://files.pythonhosted.org/packages/6d/05/d52bf1e65044b4e5e27d4e63e8d1579dbdec54fce685908ae09bc3720030/s3transfer-0.13.1.tar.gz", hash = "sha256:c3fdba22ba1bd367922f27ec8032d6a1cf5f10c934fb5d68cf60fd5a23d936cf", size = 150589, upload-time = "2025-07-18T19:22:42.31Z" }
wheels = [
    { url = "https://files.pythonhosted.org/packages/6d/4f/d073e09df851cfa251ef7840007d04db3293a0482ce607d2b993926089be/s3transfer-0.13.1-py3-none-any.whl", hash = "sha256:a981aa7429be23fe6dfc13e80e4020057cbab622b08c0315288758d67cabc724", size = 85308, upload-time = "2025-07-18T19:22:40.947Z" },
]

[[package]]
name = "secretstorage"
version = "3.4.0"
source = { registry = "https://pypi.org/simple" }
dependencies = [
    { name = "cryptography" },
    { name = "jeepney" },
]
sdist = { url = "https://files.pythonhosted.org/packages/31/9f/11ef35cf1027c1339552ea7bfe6aaa74a8516d8b5caf6e7d338daf54fd80/secretstorage-3.4.0.tar.gz", hash = "sha256:c46e216d6815aff8a8a18706a2fbfd8d53fcbb0dce99301881687a1b0289ef7c", size = 19748, upload-time = "2025-09-09T16:42:13.859Z" }
wheels = [
    { url = "https://files.pythonhosted.org/packages/91/ff/2e2eed29e02c14a5cb6c57f09b2d5b40e65d6cc71f45b52e0be295ccbc2f/secretstorage-3.4.0-py3-none-any.whl", hash = "sha256:0e3b6265c2c63509fb7415717607e4b2c9ab767b7f344a57473b779ca13bd02e", size = 15272, upload-time = "2025-09-09T16:42:12.744Z" },
]

[[package]]
name = "sentry-sdk"
version = "2.33.2"
source = { registry = "https://pypi.org/simple" }
dependencies = [
    { name = "certifi" },
    { name = "urllib3" },
]
sdist = { url = "https://files.pythonhosted.org/packages/b0/82/dfe4a91fd38e048fbb55ca6c072710408e8802015aa27cde18e8684bb1e9/sentry_sdk-2.33.2.tar.gz", hash = "sha256:e85002234b7b8efac9b74c2d91dbd4f8f3970dc28da8798e39530e65cb740f94", size = 335804, upload-time = "2025-07-22T10:41:18.578Z" }
wheels = [
    { url = "https://files.pythonhosted.org/packages/c2/dc/4d825d5eb6e924dfcc6a91c8185578a7b0a5c41fd2416a6f49c8226d6ef9/sentry_sdk-2.33.2-py2.py3-none-any.whl", hash = "sha256:8d57a3b4861b243aa9d558fda75509ad487db14f488cbdb6c78c614979d77632", size = 356692, upload-time = "2025-07-22T10:41:16.531Z" },
]

[package.optional-dependencies]
flask = [
    { name = "blinker" },
    { name = "flask" },
    { name = "markupsafe" },
]

[[package]]
name = "setuptools"
version = "80.9.0"
source = { registry = "https://pypi.org/simple" }
sdist = { url = "https://files.pythonhosted.org/packages/18/5d/3bf57dcd21979b887f014ea83c24ae194cfcd12b9e0fda66b957c69d1fca/setuptools-80.9.0.tar.gz", hash = "sha256:f36b47402ecde768dbfafc46e8e4207b4360c654f1f3bb84475f0a28628fb19c", size = 1319958, upload-time = "2025-05-27T00:56:51.443Z" }
wheels = [
    { url = "https://files.pythonhosted.org/packages/a3/dc/17031897dae0efacfea57dfd3a82fdd2a2aeb58e0ff71b77b87e44edc772/setuptools-80.9.0-py3-none-any.whl", hash = "sha256:062d34222ad13e0cc312a4c02d73f059e86a4acbfbdea8f8f76b28c99f306922", size = 1201486, upload-time = "2025-05-27T00:56:49.664Z" },
]

[[package]]
name = "simple-websocket"
version = "1.1.0"
source = { registry = "https://pypi.org/simple" }
dependencies = [
    { name = "wsproto" },
]
sdist = { url = "https://files.pythonhosted.org/packages/b0/d4/bfa032f961103eba93de583b161f0e6a5b63cebb8f2c7d0c6e6efe1e3d2e/simple_websocket-1.1.0.tar.gz", hash = "sha256:7939234e7aa067c534abdab3a9ed933ec9ce4691b0713c78acb195560aa52ae4", size = 17300, upload-time = "2024-10-10T22:39:31.412Z" }
wheels = [
    { url = "https://files.pythonhosted.org/packages/52/59/0782e51887ac6b07ffd1570e0364cf901ebc36345fea669969d2084baebb/simple_websocket-1.1.0-py3-none-any.whl", hash = "sha256:4af6069630a38ed6c561010f0e11a5bc0d4ca569b36306eb257cd9a192497c8c", size = 13842, upload-time = "2024-10-10T22:39:29.645Z" },
]

[[package]]
name = "six"
version = "1.17.0"
source = { registry = "https://pypi.org/simple" }
sdist = { url = "https://files.pythonhosted.org/packages/94/e7/b2c673351809dca68a0e064b6af791aa332cf192da575fd474ed7d6f16a2/six-1.17.0.tar.gz", hash = "sha256:ff70335d468e7eb6ec65b95b99d3a2836546063f63acc5171de367e834932a81", size = 34031, upload-time = "2024-12-04T17:35:28.174Z" }
wheels = [
    { url = "https://files.pythonhosted.org/packages/b7/ce/149a00dd41f10bc29e5921b496af8b574d8413afcd5e30dfa0ed46c2cc5e/six-1.17.0-py2.py3-none-any.whl", hash = "sha256:4721f391ed90541fddacab5acf947aa0d3dc7d27b2e1e8eda2be8970586c3274", size = 11050, upload-time = "2024-12-04T17:35:26.475Z" },
]

[[package]]
name = "sniffio"
version = "1.3.1"
source = { registry = "https://pypi.org/simple" }
sdist = { url = "https://files.pythonhosted.org/packages/a2/87/a6771e1546d97e7e041b6ae58d80074f81b7d5121207425c964ddf5cfdbd/sniffio-1.3.1.tar.gz", hash = "sha256:f4324edc670a0f49750a81b895f35c3adb843cca46f0530f79fc1babb23789dc", size = 20372, upload-time = "2024-02-25T23:20:04.057Z" }
wheels = [
    { url = "https://files.pythonhosted.org/packages/e9/44/75a9c9421471a6c4805dbf2356f7c181a29c1879239abab1ea2cc8f38b40/sniffio-1.3.1-py3-none-any.whl", hash = "sha256:2f6da418d1f1e0fddd844478f41680e794e6051915791a034ff65e5f100525a2", size = 10235, upload-time = "2024-02-25T23:20:01.196Z" },
]

[[package]]
name = "snowflake-connector-python"
version = "3.16.0"
source = { registry = "https://pypi.org/simple" }
dependencies = [
    { name = "asn1crypto" },
    { name = "boto3" },
    { name = "botocore" },
    { name = "certifi" },
    { name = "cffi" },
    { name = "charset-normalizer" },
    { name = "cryptography" },
    { name = "filelock" },
    { name = "idna" },
    { name = "packaging" },
    { name = "platformdirs" },
    { name = "pyjwt" },
    { name = "pyopenssl" },
    { name = "pytz" },
    { name = "requests" },
    { name = "sortedcontainers" },
    { name = "tomlkit" },
    { name = "typing-extensions" },
]
sdist = { url = "https://files.pythonhosted.org/packages/c3/31/b80afde8830afef0871dbcb4912545f326958c4d2ce36187c668fecb1913/snowflake_connector_python-3.16.0.tar.gz", hash = "sha256:88ca9438cc44cbd0bc078ecdf3273bd25bb69e3255c0416647281c5b2f490bb5", size = 779782, upload-time = "2025-07-01T23:58:23.331Z" }
wheels = [
    { url = "https://files.pythonhosted.org/packages/ce/ce/2b4799464b76b36c9f8148fed51abc7c1cc2b92360130807e8ba150dcad2/snowflake_connector_python-3.16.0-cp312-cp312-macosx_11_0_arm64.whl", hash = "sha256:1943f3d682a516ef1217ffb137e583d4c4a200f286cc77ef8a8a53cb04b0a727", size = 992346, upload-time = "2025-07-01T23:58:31.47Z" },
    { url = "https://files.pythonhosted.org/packages/e3/ea/100b3fa7a9fad4544013c49e34ba918f6ad0a43d8c184ea9f6a28995599c/snowflake_connector_python-3.16.0-cp312-cp312-macosx_11_0_x86_64.whl", hash = "sha256:9067363257a55bc020df956a5977237c7e1ea5bfbee3d0f2b1037c370eed0331", size = 1003984, upload-time = "2025-07-01T23:58:32.705Z" },
    { url = "https://files.pythonhosted.org/packages/4d/fd/2678f518e47b4cd22b3e4e9f15121d15ef08d3efdca8860f1535cecc4b22/snowflake_connector_python-3.16.0-cp312-cp312-manylinux_2_17_aarch64.manylinux2014_aarch64.whl", hash = "sha256:5af8c6294a70c12d883b56261e79b2a9b7e8318df4b2671adfc0ecc593f71fce", size = 2652814, upload-time = "2025-07-01T23:58:13.951Z" },
    { url = "https://files.pythonhosted.org/packages/dd/a6/7d37bdff77b1419e95280f2c1f39f77fb4f3d449790acb032296eb698807/snowflake_connector_python-3.16.0-cp312-cp312-manylinux_2_17_x86_64.manylinux2014_x86_64.whl", hash = "sha256:8c919abb9dc67f3ed3ca82c396a666760a4a3eefdc33947e3fa8fd4d4aafd796", size = 2676671, upload-time = "2025-07-01T23:58:15.225Z" },
    { url = "https://files.pythonhosted.org/packages/d5/c0/c02ed21e1fb46a481b656dac58b7c60644ad57745ba2a46cc8cd172944d7/snowflake_connector_python-3.16.0-cp312-cp312-win_amd64.whl", hash = "sha256:f4a5ba8ffa1bfcaf6f4bca41115711dcc938783e1f4e93ba6a155d07caa43e19", size = 950687, upload-time = "2025-07-01T23:58:43.056Z" },
    { url = "https://files.pythonhosted.org/packages/52/90/941f75e97cbea26f5cb90bce9a1fd8e3315de98460bdd6a5a9bf43048994/snowflake_connector_python-3.16.0-cp313-cp313-macosx_11_0_arm64.whl", hash = "sha256:b0a165e6a29c44bdeee5b23cbec0880fa23e7f099257737e292dce5d678a08c4", size = 993289, upload-time = "2025-07-01T23:58:33.925Z" },
    { url = "https://files.pythonhosted.org/packages/d1/52/f356d2ddd56d595883a9fd91da99632535d7ae6d8b82ea55a8605d60c33c/snowflake_connector_python-3.16.0-cp313-cp313-macosx_11_0_x86_64.whl", hash = "sha256:136ea110211958a3748c0e562051d25bd87b3aa58948cdc0816dfdf08afbb8fc", size = 1004683, upload-time = "2025-07-01T23:58:35.703Z" },
    { url = "https://files.pythonhosted.org/packages/84/19/856c19da0fb001bf4fd46a239ab33cd8b03ec4651d482cfa1354f1966945/snowflake_connector_python-3.16.0-cp313-cp313-manylinux_2_17_aarch64.manylinux2014_aarch64.whl", hash = "sha256:41e861b3d6abfe927639554cb81ff2c70bc12691e8ac9a2919b863e805c6caf8", size = 2655306, upload-time = "2025-07-01T23:58:16.81Z" },
    { url = "https://files.pythonhosted.org/packages/fb/ed/90cc1776d3b5c9eb8f7c4e0203c3aa6cc9199920e30c53b937b5ff159774/snowflake_connector_python-3.16.0-cp313-cp313-manylinux_2_17_x86_64.manylinux2014_x86_64.whl", hash = "sha256:6474a2617c609461cbfa4122862aec1ba12ece2bb16505032dad4457d38e13b9", size = 2678862, upload-time = "2025-07-01T23:58:18.483Z" },
    { url = "https://files.pythonhosted.org/packages/87/6a/dcad484e2a6bcd26fe641659f2f09f598068cedc0a351cb09fc0a9939e30/snowflake_connector_python-3.16.0-cp313-cp313-win_amd64.whl", hash = "sha256:bab36467b6a9f696ae9fbae35d733557724d70ab779d89fe430844e876ce02c6", size = 950736, upload-time = "2025-07-01T23:58:44.74Z" },
]

[package.optional-dependencies]
secure-local-storage = [
    { name = "keyring" },
]

[[package]]
name = "sortedcontainers"
version = "2.4.0"
source = { registry = "https://pypi.org/simple" }
sdist = { url = "https://files.pythonhosted.org/packages/e8/c4/ba2f8066cceb6f23394729afe52f3bf7adec04bf9ed2c820b39e19299111/sortedcontainers-2.4.0.tar.gz", hash = "sha256:25caa5a06cc30b6b83d11423433f65d1f9d76c4c6a0c90e3379eaa43b9bfdb88", size = 30594, upload-time = "2021-05-16T22:03:42.897Z" }
wheels = [
    { url = "https://files.pythonhosted.org/packages/32/46/9cb0e58b2deb7f82b84065f37f3bffeb12413f947f9388e4cac22c4621ce/sortedcontainers-2.4.0-py2.py3-none-any.whl", hash = "sha256:a163dcaede0f1c021485e957a39245190e74249897e2ae4b2aa38595db237ee0", size = 29575, upload-time = "2021-05-16T22:03:41.177Z" },
]

[[package]]
name = "sqlalchemy"
version = "2.0.41"
source = { registry = "https://pypi.org/simple" }
dependencies = [
    { name = "greenlet", marker = "(python_full_version < '3.14' and platform_machine == 'AMD64') or (python_full_version < '3.14' and platform_machine == 'WIN32') or (python_full_version < '3.14' and platform_machine == 'aarch64') or (python_full_version < '3.14' and platform_machine == 'amd64') or (python_full_version < '3.14' and platform_machine == 'ppc64le') or (python_full_version < '3.14' and platform_machine == 'win32') or (python_full_version < '3.14' and platform_machine == 'x86_64')" },
    { name = "typing-extensions" },
]
sdist = { url = "https://files.pythonhosted.org/packages/63/66/45b165c595ec89aa7dcc2c1cd222ab269bc753f1fc7a1e68f8481bd957bf/sqlalchemy-2.0.41.tar.gz", hash = "sha256:edba70118c4be3c2b1f90754d308d0b79c6fe2c0fdc52d8ddf603916f83f4db9", size = 9689424, upload-time = "2025-05-14T17:10:32.339Z" }
wheels = [
    { url = "https://files.pythonhosted.org/packages/3e/2a/f1f4e068b371154740dd10fb81afb5240d5af4aa0087b88d8b308b5429c2/sqlalchemy-2.0.41-cp312-cp312-macosx_10_13_x86_64.whl", hash = "sha256:81f413674d85cfd0dfcd6512e10e0f33c19c21860342a4890c3a2b59479929f9", size = 2119645, upload-time = "2025-05-14T17:55:24.854Z" },
    { url = "https://files.pythonhosted.org/packages/9b/e8/c664a7e73d36fbfc4730f8cf2bf930444ea87270f2825efbe17bf808b998/sqlalchemy-2.0.41-cp312-cp312-macosx_11_0_arm64.whl", hash = "sha256:598d9ebc1e796431bbd068e41e4de4dc34312b7aa3292571bb3674a0cb415dd1", size = 2107399, upload-time = "2025-05-14T17:55:28.097Z" },
    { url = "https://files.pythonhosted.org/packages/5c/78/8a9cf6c5e7135540cb682128d091d6afa1b9e48bd049b0d691bf54114f70/sqlalchemy-2.0.41-cp312-cp312-manylinux_2_17_aarch64.manylinux2014_aarch64.whl", hash = "sha256:a104c5694dfd2d864a6f91b0956eb5d5883234119cb40010115fd45a16da5e70", size = 3293269, upload-time = "2025-05-14T17:50:38.227Z" },
    { url = "https://files.pythonhosted.org/packages/3c/35/f74add3978c20de6323fb11cb5162702670cc7a9420033befb43d8d5b7a4/sqlalchemy-2.0.41-cp312-cp312-manylinux_2_17_x86_64.manylinux2014_x86_64.whl", hash = "sha256:6145afea51ff0af7f2564a05fa95eb46f542919e6523729663a5d285ecb3cf5e", size = 3303364, upload-time = "2025-05-14T17:51:49.829Z" },
    { url = "https://files.pythonhosted.org/packages/6a/d4/c990f37f52c3f7748ebe98883e2a0f7d038108c2c5a82468d1ff3eec50b7/sqlalchemy-2.0.41-cp312-cp312-musllinux_1_2_aarch64.whl", hash = "sha256:b46fa6eae1cd1c20e6e6f44e19984d438b6b2d8616d21d783d150df714f44078", size = 3229072, upload-time = "2025-05-14T17:50:39.774Z" },
    { url = "https://files.pythonhosted.org/packages/15/69/cab11fecc7eb64bc561011be2bd03d065b762d87add52a4ca0aca2e12904/sqlalchemy-2.0.41-cp312-cp312-musllinux_1_2_x86_64.whl", hash = "sha256:41836fe661cc98abfae476e14ba1906220f92c4e528771a8a3ae6a151242d2ae", size = 3268074, upload-time = "2025-05-14T17:51:51.736Z" },
    { url = "https://files.pythonhosted.org/packages/5c/ca/0c19ec16858585d37767b167fc9602593f98998a68a798450558239fb04a/sqlalchemy-2.0.41-cp312-cp312-win32.whl", hash = "sha256:a8808d5cf866c781150d36a3c8eb3adccfa41a8105d031bf27e92c251e3969d6", size = 2084514, upload-time = "2025-05-14T17:55:49.915Z" },
    { url = "https://files.pythonhosted.org/packages/7f/23/4c2833d78ff3010a4e17f984c734f52b531a8c9060a50429c9d4b0211be6/sqlalchemy-2.0.41-cp312-cp312-win_amd64.whl", hash = "sha256:5b14e97886199c1f52c14629c11d90c11fbb09e9334fa7bb5f6d068d9ced0ce0", size = 2111557, upload-time = "2025-05-14T17:55:51.349Z" },
    { url = "https://files.pythonhosted.org/packages/d3/ad/2e1c6d4f235a97eeef52d0200d8ddda16f6c4dd70ae5ad88c46963440480/sqlalchemy-2.0.41-cp313-cp313-macosx_10_13_x86_64.whl", hash = "sha256:4eeb195cdedaf17aab6b247894ff2734dcead6c08f748e617bfe05bd5a218443", size = 2115491, upload-time = "2025-05-14T17:55:31.177Z" },
    { url = "https://files.pythonhosted.org/packages/cf/8d/be490e5db8400dacc89056f78a52d44b04fbf75e8439569d5b879623a53b/sqlalchemy-2.0.41-cp313-cp313-macosx_11_0_arm64.whl", hash = "sha256:d4ae769b9c1c7757e4ccce94b0641bc203bbdf43ba7a2413ab2523d8d047d8dc", size = 2102827, upload-time = "2025-05-14T17:55:34.921Z" },
    { url = "https://files.pythonhosted.org/packages/a0/72/c97ad430f0b0e78efaf2791342e13ffeafcbb3c06242f01a3bb8fe44f65d/sqlalchemy-2.0.41-cp313-cp313-manylinux_2_17_aarch64.manylinux2014_aarch64.whl", hash = "sha256:a62448526dd9ed3e3beedc93df9bb6b55a436ed1474db31a2af13b313a70a7e1", size = 3225224, upload-time = "2025-05-14T17:50:41.418Z" },
    { url = "https://files.pythonhosted.org/packages/5e/51/5ba9ea3246ea068630acf35a6ba0d181e99f1af1afd17e159eac7e8bc2b8/sqlalchemy-2.0.41-cp313-cp313-manylinux_2_17_x86_64.manylinux2014_x86_64.whl", hash = "sha256:dc56c9788617b8964ad02e8fcfeed4001c1f8ba91a9e1f31483c0dffb207002a", size = 3230045, upload-time = "2025-05-14T17:51:54.722Z" },
    { url = "https://files.pythonhosted.org/packages/78/2f/8c14443b2acea700c62f9b4a8bad9e49fc1b65cfb260edead71fd38e9f19/sqlalchemy-2.0.41-cp313-cp313-musllinux_1_2_aarch64.whl", hash = "sha256:c153265408d18de4cc5ded1941dcd8315894572cddd3c58df5d5b5705b3fa28d", size = 3159357, upload-time = "2025-05-14T17:50:43.483Z" },
    { url = "https://files.pythonhosted.org/packages/fc/b2/43eacbf6ccc5276d76cea18cb7c3d73e294d6fb21f9ff8b4eef9b42bbfd5/sqlalchemy-2.0.41-cp313-cp313-musllinux_1_2_x86_64.whl", hash = "sha256:4f67766965996e63bb46cfbf2ce5355fc32d9dd3b8ad7e536a920ff9ee422e23", size = 3197511, upload-time = "2025-05-14T17:51:57.308Z" },
    { url = "https://files.pythonhosted.org/packages/fa/2e/677c17c5d6a004c3c45334ab1dbe7b7deb834430b282b8a0f75ae220c8eb/sqlalchemy-2.0.41-cp313-cp313-win32.whl", hash = "sha256:bfc9064f6658a3d1cadeaa0ba07570b83ce6801a1314985bf98ec9b95d74e15f", size = 2082420, upload-time = "2025-05-14T17:55:52.69Z" },
    { url = "https://files.pythonhosted.org/packages/e9/61/e8c1b9b6307c57157d328dd8b8348ddc4c47ffdf1279365a13b2b98b8049/sqlalchemy-2.0.41-cp313-cp313-win_amd64.whl", hash = "sha256:82ca366a844eb551daff9d2e6e7a9e5e76d2612c8564f58db6c19a726869c1df", size = 2108329, upload-time = "2025-05-14T17:55:54.495Z" },
    { url = "https://files.pythonhosted.org/packages/1c/fc/9ba22f01b5cdacc8f5ed0d22304718d2c758fce3fd49a5372b886a86f37c/sqlalchemy-2.0.41-py3-none-any.whl", hash = "sha256:57df5dc6fdb5ed1a88a1ed2195fd31927e705cad62dedd86b46972752a80f576", size = 1911224, upload-time = "2025-05-14T17:39:42.154Z" },
]

[[package]]
name = "sqlglot"
version = "27.4.1"
source = { registry = "https://pypi.org/simple" }
sdist = { url = "https://files.pythonhosted.org/packages/e1/66/65fbb9928b1ddbce5ca0dc06ba7ae3871983d616e677da45bb13dbbcf79f/sqlglot-27.4.1.tar.gz", hash = "sha256:8ef20c483e609a23b552b176f0c49ee2d9b51e2173dc7601322fae9fa2cebd43", size = 5397779, upload-time = "2025-07-27T14:01:15.734Z" }
wheels = [
    { url = "https://files.pythonhosted.org/packages/52/1d/17caddb3808fcfcd3549226508d643c360de33c3fc62650473ceb6a47482/sqlglot-27.4.1-py3-none-any.whl", hash = "sha256:bf98cb332105e6c6996c00609b13f86bda315ab04651204e7755a1a64bd734ff", size = 489445, upload-time = "2025-07-27T14:01:12.689Z" },
]

[[package]]
name = "sqlparse"
version = "0.5.3"
source = { registry = "https://pypi.org/simple" }
sdist = { url = "https://files.pythonhosted.org/packages/e5/40/edede8dd6977b0d3da179a342c198ed100dd2aba4be081861ee5911e4da4/sqlparse-0.5.3.tar.gz", hash = "sha256:09f67787f56a0b16ecdbde1bfc7f5d9c3371ca683cfeaa8e6ff60b4807ec9272", size = 84999, upload-time = "2024-12-10T12:05:30.728Z" }
wheels = [
    { url = "https://files.pythonhosted.org/packages/a9/5c/bfd6bd0bf979426d405cc6e71eceb8701b148b16c21d2dc3c261efc61c7b/sqlparse-0.5.3-py3-none-any.whl", hash = "sha256:cf2196ed3418f3ba5de6af7e82c694a9fbdbfecccdfc72e281548517081f16ca", size = 44415, upload-time = "2024-12-10T12:05:27.824Z" },
]

[[package]]
name = "sse-starlette"
version = "3.0.2"
source = { registry = "https://pypi.org/simple" }
dependencies = [
    { name = "anyio" },
]
sdist = { url = "https://files.pythonhosted.org/packages/42/6f/22ed6e33f8a9e76ca0a412405f31abb844b779d52c5f96660766edcd737c/sse_starlette-3.0.2.tar.gz", hash = "sha256:ccd60b5765ebb3584d0de2d7a6e4f745672581de4f5005ab31c3a25d10b52b3a", size = 20985, upload-time = "2025-07-27T09:07:44.565Z" }
wheels = [
    { url = "https://files.pythonhosted.org/packages/ef/10/c78f463b4ef22eef8491f218f692be838282cd65480f6e423d7730dfd1fb/sse_starlette-3.0.2-py3-none-any.whl", hash = "sha256:16b7cbfddbcd4eaca11f7b586f3b8a080f1afe952c15813455b162edea619e5a", size = 11297, upload-time = "2025-07-27T09:07:43.268Z" },
]

[[package]]
name = "starlette"
version = "0.47.2"
source = { registry = "https://pypi.org/simple" }
dependencies = [
    { name = "anyio" },
    { name = "typing-extensions", marker = "python_full_version < '3.13'" },
]
sdist = { url = "https://files.pythonhosted.org/packages/04/57/d062573f391d062710d4088fa1369428c38d51460ab6fedff920efef932e/starlette-0.47.2.tar.gz", hash = "sha256:6ae9aa5db235e4846decc1e7b79c4f346adf41e9777aebeb49dfd09bbd7023d8", size = 2583948, upload-time = "2025-07-20T17:31:58.522Z" }
wheels = [
    { url = "https://files.pythonhosted.org/packages/f7/1f/b876b1f83aef204198a42dc101613fefccb32258e5428b5f9259677864b4/starlette-0.47.2-py3-none-any.whl", hash = "sha256:c5847e96134e5c5371ee9fac6fdf1a67336d5815e09eb2a01fdb57a351ef915b", size = 72984, upload-time = "2025-07-20T17:31:56.738Z" },
]

[[package]]
name = "syrupy"
version = "4.9.1"
source = { registry = "https://pypi.org/simple" }
dependencies = [
    { name = "pytest" },
]
sdist = { url = "https://files.pythonhosted.org/packages/8c/f8/022d8704a3314f3e96dbd6bbd16ebe119ce30e35f41aabfa92345652fceb/syrupy-4.9.1.tar.gz", hash = "sha256:b7d0fcadad80a7d2f6c4c71917918e8ebe2483e8c703dfc8d49cdbb01081f9a4", size = 52492, upload-time = "2025-03-24T01:36:37.225Z" }
wheels = [
    { url = "https://files.pythonhosted.org/packages/ec/9d/aef9ec5fd5a4ee2f6a96032c4eda5888c5c7cec65cef6b28c4fc37671d88/syrupy-4.9.1-py3-none-any.whl", hash = "sha256:b94cc12ed0e5e75b448255430af642516842a2374a46936dd2650cfb6dd20eda", size = 52214, upload-time = "2025-03-24T01:36:35.278Z" },
]

[[package]]
name = "text-unidecode"
version = "1.3"
source = { registry = "https://pypi.org/simple" }
sdist = { url = "https://files.pythonhosted.org/packages/ab/e2/e9a00f0ccb71718418230718b3d900e71a5d16e701a3dae079a21e9cd8f8/text-unidecode-1.3.tar.gz", hash = "sha256:bad6603bb14d279193107714b288be206cac565dfa49aa5b105294dd5c4aab93", size = 76885, upload-time = "2019-08-30T21:36:45.405Z" }
wheels = [
    { url = "https://files.pythonhosted.org/packages/a6/a5/c0b6468d3824fe3fde30dbb5e1f687b291608f9473681bbf7dabbf5a87d7/text_unidecode-1.3-py2.py3-none-any.whl", hash = "sha256:1311f10e8b895935241623731c2ba64f4c455287888b18189350b67134a822e8", size = 78154, upload-time = "2019-08-30T21:37:03.543Z" },
]

[[package]]
name = "tomlkit"
version = "0.13.3"
source = { registry = "https://pypi.org/simple" }
sdist = { url = "https://files.pythonhosted.org/packages/cc/18/0bbf3884e9eaa38819ebe46a7bd25dcd56b67434402b66a58c4b8e552575/tomlkit-0.13.3.tar.gz", hash = "sha256:430cf247ee57df2b94ee3fbe588e71d362a941ebb545dec29b53961d61add2a1", size = 185207, upload-time = "2025-06-05T07:13:44.947Z" }
wheels = [
    { url = "https://files.pythonhosted.org/packages/bd/75/8539d011f6be8e29f339c42e633aae3cb73bffa95dd0f9adec09b9c58e85/tomlkit-0.13.3-py3-none-any.whl", hash = "sha256:c89c649d79ee40629a9fda55f8ace8c6a1b42deb912b2a8fd8d942ddadb606b0", size = 38901, upload-time = "2025-06-05T07:13:43.546Z" },
]

[[package]]
name = "tqdm"
version = "4.67.1"
source = { registry = "https://pypi.org/simple" }
dependencies = [
    { name = "colorama", marker = "sys_platform == 'win32'" },
]
sdist = { url = "https://files.pythonhosted.org/packages/a8/4b/29b4ef32e036bb34e4ab51796dd745cdba7ed47ad142a9f4a1eb8e0c744d/tqdm-4.67.1.tar.gz", hash = "sha256:f8aef9c52c08c13a65f30ea34f4e5aac3fd1a34959879d7e59e63027286627f2", size = 169737, upload-time = "2024-11-24T20:12:22.481Z" }
wheels = [
    { url = "https://files.pythonhosted.org/packages/d0/30/dc54f88dd4a2b5dc8a0279bdd7270e735851848b762aeb1c1184ed1f6b14/tqdm-4.67.1-py3-none-any.whl", hash = "sha256:26445eca388f82e72884e0d580d5464cd801a3ea01e63e5601bdff9ba6a48de2", size = 78540, upload-time = "2024-11-24T20:12:19.698Z" },
]

[[package]]
name = "typing-extensions"
version = "4.14.1"
source = { registry = "https://pypi.org/simple" }
sdist = { url = "https://files.pythonhosted.org/packages/98/5a/da40306b885cc8c09109dc2e1abd358d5684b1425678151cdaed4731c822/typing_extensions-4.14.1.tar.gz", hash = "sha256:38b39f4aeeab64884ce9f74c94263ef78f3c22467c8724005483154c26648d36", size = 107673, upload-time = "2025-07-04T13:28:34.16Z" }
wheels = [
    { url = "https://files.pythonhosted.org/packages/b5/00/d631e67a838026495268c2f6884f3711a15a9a2a96cd244fdaea53b823fb/typing_extensions-4.14.1-py3-none-any.whl", hash = "sha256:d1e1e3b58374dc93031d6eda2420a48ea44a36c2b4766a4fdeb3710755731d76", size = 43906, upload-time = "2025-07-04T13:28:32.743Z" },
]

[[package]]
name = "typing-inspection"
version = "0.4.1"
source = { registry = "https://pypi.org/simple" }
dependencies = [
    { name = "typing-extensions" },
]
sdist = { url = "https://files.pythonhosted.org/packages/f8/b1/0c11f5058406b3af7609f121aaa6b609744687f1d158b3c3a5bf4cc94238/typing_inspection-0.4.1.tar.gz", hash = "sha256:6ae134cc0203c33377d43188d4064e9b357dba58cff3185f22924610e70a9d28", size = 75726, upload-time = "2025-05-21T18:55:23.885Z" }
wheels = [
    { url = "https://files.pythonhosted.org/packages/17/69/cd203477f944c353c31bade965f880aa1061fd6bf05ded0726ca845b6ff7/typing_inspection-0.4.1-py3-none-any.whl", hash = "sha256:389055682238f53b04f7badcb49b989835495a96700ced5dab2d8feae4b26f51", size = 14552, upload-time = "2025-05-21T18:55:22.152Z" },
]

[[package]]
name = "tzdata"
version = "2025.2"
source = { registry = "https://pypi.org/simple" }
sdist = { url = "https://files.pythonhosted.org/packages/95/32/1a225d6164441be760d75c2c42e2780dc0873fe382da3e98a2e1e48361e5/tzdata-2025.2.tar.gz", hash = "sha256:b60a638fcc0daffadf82fe0f57e53d06bdec2f36c4df66280ae79bce6bd6f2b9", size = 196380, upload-time = "2025-03-23T13:54:43.652Z" }
wheels = [
    { url = "https://files.pythonhosted.org/packages/5c/23/c7abc0ca0a1526a0774eca151daeb8de62ec457e77262b66b359c3c7679e/tzdata-2025.2-py2.py3-none-any.whl", hash = "sha256:1a403fada01ff9221ca8044d701868fa132215d84beb92242d9acd2147f667a8", size = 347839, upload-time = "2025-03-23T13:54:41.845Z" },
]

[[package]]
name = "urllib3"
version = "1.26.20"
source = { registry = "https://pypi.org/simple" }
sdist = { url = "https://files.pythonhosted.org/packages/e4/e8/6ff5e6bc22095cfc59b6ea711b687e2b7ed4bdb373f7eeec370a97d7392f/urllib3-1.26.20.tar.gz", hash = "sha256:40c2dc0c681e47eb8f90e7e27bf6ff7df2e677421fd46756da1161c39ca70d32", size = 307380, upload-time = "2024-08-29T15:43:11.37Z" }
wheels = [
    { url = "https://files.pythonhosted.org/packages/33/cf/8435d5a7159e2a9c83a95896ed596f68cf798005fe107cc655b5c5c14704/urllib3-1.26.20-py2.py3-none-any.whl", hash = "sha256:0ed14ccfbf1c30a9072c7ca157e4319b70d65f623e91e7b32fadb2853431016e", size = 144225, upload-time = "2024-08-29T15:43:08.921Z" },
]

[[package]]
name = "uvicorn"
version = "0.35.0"
source = { registry = "https://pypi.org/simple" }
dependencies = [
    { name = "click" },
    { name = "h11" },
]
sdist = { url = "https://files.pythonhosted.org/packages/5e/42/e0e305207bb88c6b8d3061399c6a961ffe5fbb7e2aa63c9234df7259e9cd/uvicorn-0.35.0.tar.gz", hash = "sha256:bc662f087f7cf2ce11a1d7fd70b90c9f98ef2e2831556dd078d131b96cc94a01", size = 78473, upload-time = "2025-06-28T16:15:46.058Z" }
wheels = [
    { url = "https://files.pythonhosted.org/packages/d2/e2/dc81b1bd1dcfe91735810265e9d26bc8ec5da45b4c0f6237e286819194c3/uvicorn-0.35.0-py3-none-any.whl", hash = "sha256:197535216b25ff9b785e29a0b79199f55222193d47f820816e7da751e9bc8d4a", size = 66406, upload-time = "2025-06-28T16:15:44.816Z" },
]

[[package]]
name = "virtualenv"
version = "20.32.0"
source = { registry = "https://pypi.org/simple" }
dependencies = [
    { name = "distlib" },
    { name = "filelock" },
    { name = "platformdirs" },
]
sdist = { url = "https://files.pythonhosted.org/packages/a9/96/0834f30fa08dca3738614e6a9d42752b6420ee94e58971d702118f7cfd30/virtualenv-20.32.0.tar.gz", hash = "sha256:886bf75cadfdc964674e6e33eb74d787dff31ca314ceace03ca5810620f4ecf0", size = 6076970, upload-time = "2025-07-21T04:09:50.985Z" }
wheels = [
    { url = "https://files.pythonhosted.org/packages/5c/c6/f8f28009920a736d0df434b52e9feebfb4d702ba942f15338cb4a83eafc1/virtualenv-20.32.0-py3-none-any.whl", hash = "sha256:2c310aecb62e5aa1b06103ed7c2977b81e042695de2697d01017ff0f1034af56", size = 6057761, upload-time = "2025-07-21T04:09:48.059Z" },
]

[[package]]
name = "werkzeug"
version = "3.1.3"
source = { registry = "https://pypi.org/simple" }
dependencies = [
    { name = "markupsafe" },
]
sdist = { url = "https://files.pythonhosted.org/packages/9f/69/83029f1f6300c5fb2471d621ab06f6ec6b3324685a2ce0f9777fd4a8b71e/werkzeug-3.1.3.tar.gz", hash = "sha256:60723ce945c19328679790e3282cc758aa4a6040e4bb330f53d30fa546d44746", size = 806925, upload-time = "2024-11-08T15:52:18.093Z" }
wheels = [
    { url = "https://files.pythonhosted.org/packages/52/24/ab44c871b0f07f491e5d2ad12c9bd7358e527510618cb1b803a88e986db1/werkzeug-3.1.3-py3-none-any.whl", hash = "sha256:54b78bf3716d19a65be4fceccc0d1d7b89e608834989dfae50ea87564639213e", size = 224498, upload-time = "2024-11-08T15:52:16.132Z" },
]

[[package]]
name = "wsproto"
version = "1.2.0"
source = { registry = "https://pypi.org/simple" }
dependencies = [
    { name = "h11" },
]
sdist = { url = "https://files.pythonhosted.org/packages/c9/4a/44d3c295350d776427904d73c189e10aeae66d7f555bb2feee16d1e4ba5a/wsproto-1.2.0.tar.gz", hash = "sha256:ad565f26ecb92588a3e43bc3d96164de84cd9902482b130d0ddbaa9664a85065", size = 53425, upload-time = "2022-08-23T19:58:21.447Z" }
wheels = [
    { url = "https://files.pythonhosted.org/packages/78/58/e860788190eba3bcce367f74d29c4675466ce8dddfba85f7827588416f01/wsproto-1.2.0-py3-none-any.whl", hash = "sha256:b9acddd652b585d75b20477888c56642fdade28bdfd3579aa24a4d2c037dd736", size = 24226, upload-time = "2022-08-23T19:58:19.96Z" },
]

[[package]]
name = "zipp"
version = "3.23.0"
source = { registry = "https://pypi.org/simple" }
sdist = { url = "https://files.pythonhosted.org/packages/e3/02/0f2892c661036d50ede074e376733dca2ae7c6eb617489437771209d4180/zipp-3.23.0.tar.gz", hash = "sha256:a07157588a12518c9d4034df3fbbee09c814741a33ff63c05fa29d26a2404166", size = 25547, upload-time = "2025-06-08T17:06:39.4Z" }
wheels = [
    { url = "https://files.pythonhosted.org/packages/2e/54/647ade08bf0db230bfea292f893923872fd20be6ac6f53b2b936ba839d75/zipp-3.23.0-py3-none-any.whl", hash = "sha256:071652d6115ed432f5ce1d34c336c0adfd6a884660d1e9712a256d3d3bd4b14e", size = 10276, upload-time = "2025-06-08T17:06:38.034Z" },
]<|MERGE_RESOLUTION|>--- conflicted
+++ resolved
@@ -1338,11 +1338,7 @@
 
 [[package]]
 name = "myriade-service"
-<<<<<<< HEAD
-version = "0.43.4"
-=======
 version = "0.44.0"
->>>>>>> ca7f0c18
 source = { virtual = "." }
 dependencies = [
     { name = "agentlys", extra = ["all"] },
