--- conflicted
+++ resolved
@@ -3,11 +3,7 @@
 from datetime import date, datetime
 from decimal import Decimal
 
-<<<<<<< HEAD
-from sqlalchemy import Column, DateTime, func
-=======
 from sqlalchemy import DateTime, func
->>>>>>> d4dbf20f
 from sqlalchemy.dialects.postgresql import JSONB as PG_JSONB
 from sqlalchemy.ext.declarative import declarative_base
 from sqlalchemy.inspection import inspect
@@ -17,10 +13,6 @@
 Base = declarative_base()
 
 
-<<<<<<< HEAD
-# TODO: move this ?
-=======
->>>>>>> d4dbf20f
 class JSONEncoder(json.JSONEncoder):
     def default(self, obj):
         if isinstance(obj, Decimal):
