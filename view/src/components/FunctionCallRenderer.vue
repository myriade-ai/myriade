--- conflicted
+++ resolved
@@ -37,7 +37,6 @@
       <BaseEditorPreview :queryId="queryId" :databaseId="databaseSelectedId ?? undefined" />
     </div>
 
-<<<<<<< HEAD
     <!-- Code editor read file renderer - compact badge only -->
     <div v-else-if="isCodeEditorReadFileCall(functionCall)" class="flex items-center gap-2">
       <span class="text-xs bg-blue-100 text-blue-700 px-2 py-1 rounded-full">
@@ -65,9 +64,9 @@
         :isNewFile="true"
       />
     </div>
-=======
+
+    <!-- Hide catalog operations -->
     <div v-else-if="argumentsNameToHide.includes(functionCall.name)"></div>
->>>>>>> 89bec314
 
     <!-- Default fallback renderer -->
     <div v-else>
