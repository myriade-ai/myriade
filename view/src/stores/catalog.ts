--- conflicted
+++ resolved
@@ -92,11 +92,7 @@
   const tags = ref<Record<string, AssetTag>>({})
   const loading = ref(false)
   const error = ref<string | null>(null)
-<<<<<<< HEAD
   const stats = ref<{ total: number; tables: number; columns: number } | null>(null)
-=======
-  const stats = ref<CatalogStats | null>(null)
->>>>>>> 17526490
 
   // Watch for context changes
   const contextsStore = useContextsStore()
