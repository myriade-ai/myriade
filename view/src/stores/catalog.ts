--- conflicted
+++ resolved
@@ -84,15 +84,11 @@
   const loading = ref(false)
   const error = ref<string | null>(null)
 
-<<<<<<< HEAD
   // Selection mode state
   const selectionMode = ref(false)
   const selectedAssetIds = ref<string[]>([])
 
-  // Watch for context changes and fetch catalog data
-=======
   // Watch for context changes
->>>>>>> fcc64647
   const contextsStore = useContextsStore()
 
   watch(
@@ -103,6 +99,7 @@
         terms.value = {}
         tags.value = {}
         error.value = null
+        selectedAssetIds.value = []
 
         fetchTags(newContext.id)
       }
@@ -116,41 +113,6 @@
 
   const termsArray = computed(() => Object.values(terms.value))
   const tagsArray = computed(() => Object.values(tags.value))
-
-<<<<<<< HEAD
-  const assetsByType = computed(() => {
-    const grouped: Record<string, CatalogAsset[]> = {}
-    assetsArray.value.forEach((asset) => {
-      if (!grouped[asset.type]) {
-        grouped[asset.type] = []
-      }
-      grouped[asset.type].push(asset)
-    })
-    return grouped
-  })
-
-  const tableAssets = computed(() => assetsByType.value.TABLE || [])
-  const columnAssets = computed(() => assetsByType.value.COLUMN || [])
-
-  const selectedAssets = computed(() => {
-    return selectedAssetIds.value.map((id) => assets.value[id]).filter(Boolean)
-  })
-
-  const selectedAssetsGrouped = computed(() => {
-    const tables: CatalogAsset[] = []
-    const columns: CatalogAsset[] = []
-    selectedAssets.value.forEach((asset) => {
-      if (asset.type === 'TABLE') {
-        tables.push(asset)
-      } else if (asset.type === 'COLUMN') {
-        columns.push(asset)
-      }
-    })
-    return { tables, columns }
-  })
-
-=======
->>>>>>> fcc64647
   // ——————————————————————————————————————————————————
   // ACTIONS
   // ——————————————————————————————————————————————————
@@ -413,48 +375,25 @@
     }
   }
 
-  function toggleAssetSelection(assetId: string, includeChildren: boolean = false) {
-    const asset = assets.value[assetId]
-    if (!asset) return
-
+  function toggleAssetSelection(assetId: string) {
     const isSelected = selectedAssetIds.value.includes(assetId)
 
     if (isSelected) {
       // Deselect the asset
       selectedAssetIds.value = selectedAssetIds.value.filter((id) => id !== assetId)
-
-      // If it's a table and includeChildren is true, deselect all columns
-      if (includeChildren && asset.type === 'TABLE') {
-        const columnIds = columnAssets.value
-          .filter((column) => column.column_facet?.parent_table_asset_id === assetId)
-          .map((col) => col.id)
-        selectedAssetIds.value = selectedAssetIds.value.filter((id) => !columnIds.includes(id))
-      }
     } else {
       // Select the asset
       selectedAssetIds.value = [...selectedAssetIds.value, assetId]
-
-      // If it's a table and includeChildren is true, select all columns
-      if (includeChildren && asset.type === 'TABLE') {
-        const columnIds = columnAssets.value
-          .filter((column) => column.column_facet?.parent_table_asset_id === assetId)
-          .map((col) => col.id)
-        selectedAssetIds.value = [...selectedAssetIds.value, ...columnIds]
-      }
-    }
-  }
-
-  function selectTableWithColumns(tableId: string) {
-    const table = assets.value[tableId]
-    if (!table || table.type !== 'TABLE') return
-
-    const columnIds = columnAssets.value
-      .filter((column) => column.column_facet?.parent_table_asset_id === tableId)
-      .map((col) => col.id)
-
-    // Add table and all columns (avoiding duplicates)
-    const newIds = [tableId, ...columnIds].filter((id) => !selectedAssetIds.value.includes(id))
+    }
+  }
+
+  function addAssetSelection(assetIds: string[]) {
+    const newIds = assetIds.filter((id) => !selectedAssetIds.value.includes(id))
     selectedAssetIds.value = [...selectedAssetIds.value, ...newIds]
+  }
+
+  function removeAssetSelection(assetIds: string[]) {
+    selectedAssetIds.value = selectedAssetIds.value.filter((id) => !assetIds.includes(id))
   }
 
   function clearSelection() {
@@ -463,26 +402,6 @@
 
   function isAssetSelected(assetId: string): boolean {
     return selectedAssetIds.value.includes(assetId)
-  }
-
-  function getTableSelectionState(tableId: string): 'none' | 'partial' | 'all' {
-    const table = assets.value[tableId]
-    if (!table || table.type !== 'TABLE') return 'none'
-
-    const columns = columnAssets.value.filter(
-      (col) => col.column_facet?.parent_table_asset_id === tableId
-    )
-
-    if (columns.length === 0) {
-      return selectedAssetIds.value.includes(tableId) ? 'all' : 'none'
-    }
-
-    const selectedColumns = columns.filter((col) => selectedAssetIds.value.includes(col.id))
-    const tableSelected = selectedAssetIds.value.includes(tableId)
-
-    if (selectedColumns.length === 0 && !tableSelected) return 'none'
-    if (selectedColumns.length === columns.length && tableSelected) return 'all'
-    return 'partial'
   }
 
   // ——————————————————————————————————————————————————
@@ -499,14 +418,6 @@
     // getters
     termsArray,
     tagsArray,
-<<<<<<< HEAD
-    assetsByType,
-    tableAssets,
-    columnAssets,
-    selectedAssets,
-    selectedAssetsGrouped,
-=======
->>>>>>> fcc64647
 
     // actions
     fetchTerms,
@@ -518,18 +429,14 @@
     deleteTerm,
     updateTag,
     deleteTag,
-<<<<<<< HEAD
-    dismissFlag,
+    dismissFlag, // NOTE: Caller must invalidate TanStack Query cache
 
     // selection actions
     toggleSelectionMode,
     toggleAssetSelection,
-    selectTableWithColumns,
+    addAssetSelection,
+    removeAssetSelection,
     clearSelection,
-    isAssetSelected,
-    getTableSelectionState
-=======
-    dismissFlag // NOTE: Caller must invalidate TanStack Query cache
->>>>>>> fcc64647
+    isAssetSelected
   }
 })