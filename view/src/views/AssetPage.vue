--- conflicted
+++ resolved
@@ -1,18 +1,20 @@
 <script setup lang="ts">
+import { useCatalogAssetsQuery } from '@/components/catalog/useCatalogQuery'
 import CatalogAssetsView from '@/components/CatalogAssetsView.vue'
 import PageHeader from '@/components/PageHeader.vue'
 import { Button } from '@/components/ui/button'
-import { useCatalogAssetsQuery } from '@/components/catalog/useCatalogQuery'
+import { useCatalogStore } from '@/stores/catalog'
 import { useContextsStore } from '@/stores/contexts'
 import { useConversationsStore } from '@/stores/conversations'
 import { useDatabasesStore } from '@/stores/databases'
 import { RefreshCwIcon, SparklesIcon } from 'lucide-vue-next'
-import { computed, ref } from 'vue'
+import { computed, onMounted, ref, watch } from 'vue'
 import { useRouter } from 'vue-router'
 
 const contextsStore = useContextsStore()
 const conversationsStore = useConversationsStore()
 const databasesStore = useDatabasesStore()
+const catalogStore = useCatalogStore()
 const router = useRouter()
 const isSyncing = ref(false)
 
@@ -69,31 +71,22 @@
     const databaseId = contextsStore.getSelectedContextDatabaseId()
 
     await databasesStore.syncDatabaseMetadata(databaseId)
-<<<<<<< HEAD
     await refetch()
-=======
     // Fetch assets first, then stats (to avoid potential race conditions)
-    await catalogStore.fetchAssets(contextsStore.contextSelected.id)
-    // Fetch stats independently - don't let it block or fail the main flow
     catalogStore.fetchStats(contextsStore.contextSelected.id).catch((err) => {
       console.error('Failed to fetch catalog stats:', err)
     })
->>>>>>> 17526490
   } catch (error: unknown) {
     console.error('Error syncing database metadata:', error)
   } finally {
     isSyncing.value = false
   }
 }
-<<<<<<< HEAD
-=======
 
 watch(
   () => contextsStore.contextSelected,
   async (newContext, oldContext) => {
     if (newContext && newContext.id !== oldContext?.id) {
-      // Fetch assets first, then stats (to avoid potential race conditions)
-      await catalogStore.fetchAssets(newContext.id)
       // Fetch stats independently - don't let it block or fail the main flow
       catalogStore.fetchStats(newContext.id).catch((err) => {
         console.error('Failed to fetch catalog stats:', err)
@@ -104,24 +97,17 @@
 
 onMounted(async () => {
   if (contextsStore.contextSelected) {
-    // Fetch assets first, then stats (to avoid potential race conditions)
-    await catalogStore.fetchAssets(contextsStore.contextSelected.id)
     // Fetch stats independently - don't let it block or fail the main flow
     catalogStore.fetchStats(contextsStore.contextSelected.id).catch((err) => {
       console.error('Failed to fetch catalog stats:', err)
     })
   }
 })
->>>>>>> 17526490
 </script>
 
 <template>
   <div class="flex flex-col h-screen">
-<<<<<<< HEAD
     <PageHeader class="flex-shrink-0" title="Catalog Assets" :subtitle="`${assetsCount} assets`">
-=======
-    <PageHeader class="flex-shrink-0" title="Catalog Assets">
->>>>>>> 17526490
       <template #actions>
         <Button @click="syncDatabaseMetadata" variant="outline" :disabled="isSyncing">
           <RefreshCwIcon class="h-4 w-4" :class="{ 'animate-spin': isSyncing }" />
